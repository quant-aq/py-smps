--- conflicted
+++ resolved
@@ -6,46 +6,7 @@
 import pytest
 from smps.io import load_sample
 
-<<<<<<< HEAD
-
-def test_smps_from_txt():
-    res =smps.io.smps_from_txt("https://raw.githubusercontent.com/dhhagan/py-smps/master/sample-data/boston_wintertime.txt", column=False)
-
-    assert "meta" in res.keys()
-    assert "units" in res.keys()
-    assert "weight" in res.keys()
-    assert "data" in res.keys()
-    assert "bins" in res.keys()
-    assert "bin_labels" in res.keys()
-    assert "bin_prefix" in res.keys()
-
-    assert isinstance(res['meta'], dict)
-    assert isinstance(res["units"], str)
-    assert isinstance(res["weight"], str)
-    assert isinstance(res["data"], pd.DataFrame)
-    assert isinstance(res["bins"], np.ndarray)
-    assert isinstance(res["bin_labels"], list)
-    assert isinstance(res["bin_prefix"], str)
-
-
-def test_smps_from_txt_columns():
-    res = smps.io.smps_from_txt("https://raw.githubusercontent.com/dhhagan/py-smps/master/sample-data/mit_chamber_sample_column.txt")
-
-    assert "meta" in res.keys()
-    assert "units" in res.keys()
-    assert "weight" in res.keys()
-    assert "data" in res.keys()
-    assert "bins" in res.keys()
-    assert "bin_labels" in res.keys()
-    assert "bin_prefix" in res.keys()
-
-    assert isinstance(res['meta'], dict)
-    assert isinstance(res["units"], str)
-    assert isinstance(res["weight"], str)
-    assert isinstance(res["data"], pd.DataFrame)
-    assert isinstance(res["bins"], np.ndarray)
-    assert isinstance(res["bin_labels"], list)
-    assert isinstance(res["bin_prefix"], str)
+
 
 # def test_generic():
 #     res = smps.io.smps_from_txt(os.path.join(datadir, "test_data_number.txt"), column=False)
@@ -249,7 +210,6 @@
     #     number.resample("1min", inplace=True)
 
     #     stats = number.stats(weight='number')
-=======
 
 def testObjects():
     obj = load_sample("boston")
@@ -265,5 +225,4 @@
     assert isinstance(obj.meta.get('weight'), str)
     assert isinstance(obj.data, pd.DataFrame)
     assert isinstance(obj.bins, np.ndarray)
-    assert isinstance(obj.bin_labels, list)
->>>>>>> 47241251
+    assert isinstance(obj.bin_labels, list)