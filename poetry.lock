[[package]]
name = "alabaster"
version = "0.7.12"
description = "A configurable sidebar-enabled Sphinx theme"
category = "dev"
optional = false
python-versions = "*"

[[package]]
name = "atomicwrites"
version = "1.4.0"
description = "Atomic file writes."
category = "dev"
optional = false
python-versions = ">=2.7, !=3.0.*, !=3.1.*, !=3.2.*, !=3.3.*"

[[package]]
name = "attrs"
<<<<<<< HEAD
version = "21.2.0"
description = "Classes Without Boilerplate"
category = "dev"
optional = false
python-versions = ">=2.7, !=3.0.*, !=3.1.*, !=3.2.*, !=3.3.*, !=3.4.*"

[package.extras]
dev = ["coverage[toml] (>=5.0.2)", "hypothesis", "pympler", "pytest (>=4.3.0)", "six", "mypy", "pytest-mypy-plugins", "zope.interface", "furo", "sphinx", "sphinx-notfound-page", "pre-commit"]
docs = ["furo", "sphinx", "zope.interface", "sphinx-notfound-page"]
tests = ["coverage[toml] (>=5.0.2)", "hypothesis", "pympler", "pytest (>=4.3.0)", "six", "mypy", "pytest-mypy-plugins", "zope.interface"]
tests_no_zope = ["coverage[toml] (>=5.0.2)", "hypothesis", "pympler", "pytest (>=4.3.0)", "six", "mypy", "pytest-mypy-plugins"]

[[package]]
name = "babel"
version = "2.9.1"
=======
version = "20.1.0"
description = "Classes Without Boilerplate"
category = "dev"
optional = false
python-versions = ">=2.7, !=3.0.*, !=3.1.*, !=3.2.*, !=3.3.*"

[package.extras]
dev = ["coverage[toml] (>=5.0.2)", "hypothesis", "pympler", "pytest (>=4.3.0)", "six", "zope.interface", "sphinx", "sphinx-rtd-theme", "pre-commit"]
docs = ["sphinx", "sphinx-rtd-theme", "zope.interface"]
tests = ["coverage[toml] (>=5.0.2)", "hypothesis", "pympler", "pytest (>=4.3.0)", "six", "zope.interface"]

[[package]]
name = "babel"
version = "2.8.0"
>>>>>>> 47241251
description = "Internationalization utilities"
category = "dev"
optional = false
python-versions = ">=2.7, !=3.0.*, !=3.1.*, !=3.2.*, !=3.3.*"

[package.dependencies]
pytz = ">=2015.7"

[[package]]
<<<<<<< HEAD
name = "certifi"
version = "2020.12.5"
description = "Python package for providing Mozilla's CA Bundle."
category = "main"
optional = false
python-versions = "*"

[[package]]
name = "chardet"
version = "4.0.0"
description = "Universal encoding detector for Python 2 and 3"
category = "main"
optional = false
python-versions = ">=2.7, !=3.0.*, !=3.1.*, !=3.2.*, !=3.3.*, !=3.4.*"

[[package]]
name = "colorama"
version = "0.4.4"
=======
name = "beautifulsoup4"
version = "4.9.3"
description = "Screen-scraping library"
category = "dev"
optional = false
python-versions = "*"

[package.dependencies]
soupsieve = {version = ">1.2", markers = "python_version >= \"3.0\""}

[package.extras]
html5lib = ["html5lib"]
lxml = ["lxml"]

[[package]]
name = "certifi"
version = "2020.6.20"
description = "Python package for providing Mozilla's CA Bundle."
category = "main"
optional = false
python-versions = "*"

[[package]]
name = "chardet"
version = "3.0.4"
description = "Universal encoding detector for Python 2 and 3"
category = "main"
optional = false
python-versions = "*"

[[package]]
name = "colorama"
version = "0.4.3"
>>>>>>> 47241251
description = "Cross-platform colored terminal text."
category = "dev"
optional = false
python-versions = ">=2.7, !=3.0.*, !=3.1.*, !=3.2.*, !=3.3.*, !=3.4.*"

[[package]]
name = "coverage"
<<<<<<< HEAD
version = "5.5"
=======
version = "5.2.1"
>>>>>>> 47241251
description = "Code coverage measurement for Python"
category = "dev"
optional = false
python-versions = ">=2.7, !=3.0.*, !=3.1.*, !=3.2.*, !=3.3.*, !=3.4.*, <4"
<<<<<<< HEAD

[package.dependencies]
toml = {version = "*", optional = true, markers = "extra == \"toml\""}
=======
>>>>>>> 47241251

[package.extras]
toml = ["toml"]

[[package]]
name = "cycler"
version = "0.10.0"
description = "Composable style cycles"
category = "main"
optional = false
python-versions = "*"

[package.dependencies]
six = "*"

[[package]]
name = "docutils"
version = "0.16"
description = "Docutils -- Python Documentation Utilities"
category = "dev"
optional = false
python-versions = ">=2.7, !=3.0.*, !=3.1.*, !=3.2.*, !=3.3.*, !=3.4.*"

[[package]]
<<<<<<< HEAD
=======
name = "furo"
version = "2021.4.11b34"
description = "A clean customisable Sphinx documentation theme."
category = "dev"
optional = false
python-versions = ">=3.6"

[package.dependencies]
beautifulsoup4 = "*"
sphinx = ">=3.0,<4.0"

[package.extras]
doc = ["myst-parser", "sphinx-copybutton", "sphinx-inline-tabs", "docutils (!=0.17)"]
test = ["pytest", "pytest-cov", "pytest-xdist"]

[[package]]
>>>>>>> 47241251
name = "idna"
version = "2.10"
description = "Internationalized Domain Names in Applications (IDNA)"
category = "main"
optional = false
python-versions = ">=2.7, !=3.0.*, !=3.1.*, !=3.2.*, !=3.3.*"

[[package]]
name = "imagesize"
version = "1.2.0"
description = "Getting image size from png/jpeg/jpeg2000/gif file"
category = "dev"
optional = false
python-versions = ">=2.7, !=3.0.*, !=3.1.*, !=3.2.*, !=3.3.*"

[[package]]
name = "importlib-metadata"
<<<<<<< HEAD
version = "4.0.1"
description = "Read metadata from Python packages"
category = "dev"
optional = false
python-versions = ">=3.6"
=======
version = "1.7.0"
description = "Read metadata from Python packages"
category = "dev"
optional = false
python-versions = "!=3.0.*,!=3.1.*,!=3.2.*,!=3.3.*,!=3.4.*,>=2.7"
>>>>>>> 47241251

[package.dependencies]
typing-extensions = {version = ">=3.6.4", markers = "python_version < \"3.8\""}
zipp = ">=0.5"

[package.extras]
docs = ["sphinx", "jaraco.packaging (>=8.2)", "rst.linker (>=1.9)"]
testing = ["pytest (>=4.6)", "pytest-checkdocs (>=2.4)", "pytest-flake8", "pytest-cov", "pytest-enabler (>=1.0.1)", "packaging", "pep517", "pyfakefs", "flufl.flake8", "pytest-black (>=0.3.7)", "pytest-mypy", "importlib-resources (>=1.3)"]

[[package]]
name = "iniconfig"
<<<<<<< HEAD
version = "1.1.1"
=======
version = "1.0.1"
>>>>>>> 47241251
description = "iniconfig: brain-dead simple config-ini parsing"
category = "dev"
optional = false
python-versions = "*"

[[package]]
name = "jinja2"
<<<<<<< HEAD
version = "3.0.1"
description = "A very fast and expressive template engine."
category = "dev"
optional = false
python-versions = ">=3.6"
=======
version = "2.11.2"
description = "A very fast and expressive template engine."
category = "dev"
optional = false
python-versions = ">=2.7, !=3.0.*, !=3.1.*, !=3.2.*, !=3.3.*, !=3.4.*"
>>>>>>> 47241251

[package.dependencies]
MarkupSafe = ">=2.0"

[package.extras]
i18n = ["Babel (>=2.7)"]

[[package]]
name = "joblib"
version = "0.16.0"
description = "Lightweight pipelining: using Python functions as pipeline jobs."
category = "main"
optional = false
python-versions = ">=3.6"

[[package]]
name = "kiwisolver"
<<<<<<< HEAD
version = "1.3.1"
=======
version = "1.2.0"
>>>>>>> 47241251
description = "A fast implementation of the Cassowary constraint solver"
category = "main"
optional = false
python-versions = ">=3.6"

[[package]]
name = "markupsafe"
<<<<<<< HEAD
version = "2.0.1"
description = "Safely add untrusted strings to HTML/XML markup."
category = "dev"
optional = false
python-versions = ">=3.6"

[[package]]
name = "matplotlib"
version = "3.4.2"
description = "Python plotting package"
category = "main"
optional = false
python-versions = ">=3.7"
=======
version = "1.1.1"
description = "Safely add untrusted strings to HTML/XML markup."
category = "dev"
optional = false
python-versions = ">=2.7,!=3.0.*,!=3.1.*,!=3.2.*,!=3.3.*"

[[package]]
name = "matplotlib"
version = "3.3.1"
description = "Python plotting package"
category = "main"
optional = false
python-versions = ">=3.6"
>>>>>>> 47241251

[package.dependencies]
cycler = ">=0.10"
kiwisolver = ">=1.0.1"
numpy = ">=1.16"
pillow = ">=6.2.0"
pyparsing = ">=2.2.1"
python-dateutil = ">=2.7"

[[package]]
<<<<<<< HEAD
name = "numpy"
version = "1.20.3"
description = "NumPy is the fundamental package for array computing with Python."
category = "main"
optional = false
python-versions = ">=3.7"

[[package]]
name = "packaging"
version = "20.9"
=======
name = "more-itertools"
version = "8.5.0"
description = "More routines for operating on iterables, beyond itertools"
category = "dev"
optional = false
python-versions = ">=3.5"

[[package]]
name = "numpy"
version = "1.19.1"
description = "NumPy is the fundamental package for array computing with Python."
category = "main"
optional = false
python-versions = ">=3.6"

[[package]]
name = "packaging"
version = "20.4"
>>>>>>> 47241251
description = "Core utilities for Python packages"
category = "dev"
optional = false
python-versions = ">=2.7, !=3.0.*, !=3.1.*, !=3.2.*, !=3.3.*"

[package.dependencies]
pyparsing = ">=2.0.2"

[[package]]
name = "pandas"
<<<<<<< HEAD
version = "1.2.4"
description = "Powerful data structures for data analysis, time series, and statistics"
category = "main"
optional = false
python-versions = ">=3.7.1"
=======
version = "1.1.1"
description = "Powerful data structures for data analysis, time series, and statistics"
category = "main"
optional = false
python-versions = ">=3.6.1"
>>>>>>> 47241251

[package.dependencies]
numpy = ">=1.16.5"
python-dateutil = ">=2.7.3"
pytz = ">=2017.3"

[package.extras]
test = ["pytest (>=5.0.1)", "pytest-xdist", "hypothesis (>=3.58)"]

[[package]]
name = "patsy"
version = "0.5.1"
description = "A Python package for describing statistical models and for building design matrices."
category = "main"
optional = false
python-versions = "*"

[package.dependencies]
numpy = ">=1.4"
six = "*"

[[package]]
name = "pillow"
<<<<<<< HEAD
version = "8.2.0"
description = "Python Imaging Library (Fork)"
category = "main"
optional = false
python-versions = ">=3.6"
=======
version = "7.2.0"
description = "Python Imaging Library (Fork)"
category = "main"
optional = false
python-versions = ">=3.5"
>>>>>>> 47241251

[[package]]
name = "pluggy"
version = "0.13.1"
description = "plugin and hook calling mechanisms for python"
category = "dev"
optional = false
python-versions = ">=2.7, !=3.0.*, !=3.1.*, !=3.2.*, !=3.3.*"

[package.dependencies]
importlib-metadata = {version = ">=0.12", markers = "python_version < \"3.8\""}

[package.extras]
dev = ["pre-commit", "tox"]

[[package]]
name = "py"
<<<<<<< HEAD
version = "1.10.0"
=======
version = "1.9.0"
>>>>>>> 47241251
description = "library with cross-python path, ini-parsing, io, code, log facilities"
category = "dev"
optional = false
python-versions = ">=2.7, !=3.0.*, !=3.1.*, !=3.2.*, !=3.3.*"

[[package]]
name = "pygments"
<<<<<<< HEAD
version = "2.9.0"
=======
version = "2.6.1"
>>>>>>> 47241251
description = "Pygments is a syntax highlighting package written in Python."
category = "dev"
optional = false
python-versions = ">=3.5"

[[package]]
name = "pyparsing"
version = "2.4.7"
description = "Python parsing module"
category = "main"
optional = false
python-versions = ">=2.6, !=3.0.*, !=3.1.*, !=3.2.*"

[[package]]
name = "pytest"
<<<<<<< HEAD
version = "6.2.4"
description = "pytest: simple powerful testing with Python"
category = "dev"
optional = false
python-versions = ">=3.6"

[package.dependencies]
atomicwrites = {version = ">=1.0", markers = "sys_platform == \"win32\""}
attrs = ">=19.2.0"
=======
version = "6.0.1"
description = "pytest: simple powerful testing with Python"
category = "dev"
optional = false
python-versions = ">=3.5"

[package.dependencies]
atomicwrites = {version = ">=1.0", markers = "sys_platform == \"win32\""}
attrs = ">=17.4.0"
>>>>>>> 47241251
colorama = {version = "*", markers = "sys_platform == \"win32\""}
importlib-metadata = {version = ">=0.12", markers = "python_version < \"3.8\""}
iniconfig = "*"
packaging = "*"
pluggy = ">=0.12,<1.0.0a1"
py = ">=1.8.2"
toml = "*"

[package.extras]
<<<<<<< HEAD
=======
checkqa_mypy = ["mypy (==0.780)"]
>>>>>>> 47241251
testing = ["argcomplete", "hypothesis (>=3.56)", "mock", "nose", "requests", "xmlschema"]

[[package]]
name = "pytest-cov"
<<<<<<< HEAD
version = "2.12.0"
=======
version = "2.10.1"
>>>>>>> 47241251
description = "Pytest plugin for measuring coverage."
category = "dev"
optional = false
python-versions = ">=2.7, !=3.0.*, !=3.1.*, !=3.2.*, !=3.3.*, !=3.4.*"

[package.dependencies]
coverage = {version = ">=5.2.1", extras = ["toml"]}
pytest = ">=4.6"

[package.extras]
testing = ["fields", "hunter", "process-tests (==2.0.2)", "six", "pytest-xdist", "virtualenv"]

[[package]]
name = "pytest-cover"
version = "3.0.0"
description = "Pytest plugin for measuring coverage. Forked from `pytest-cov`."
category = "dev"
optional = false
python-versions = "*"

[package.dependencies]
pytest-cov = ">=2.0"

[[package]]
name = "pytest-coverage"
version = "0.0"
description = "Pytest plugin for measuring coverage. Forked from `pytest-cov`."
category = "dev"
optional = false
python-versions = "*"

[package.dependencies]
pytest-cover = "*"

[[package]]
name = "python-dateutil"
version = "2.8.1"
description = "Extensions to the standard Python datetime module"
category = "main"
optional = false
python-versions = "!=3.0.*,!=3.1.*,!=3.2.*,>=2.7"

[package.dependencies]
six = ">=1.5"

[[package]]
name = "pytz"
<<<<<<< HEAD
version = "2021.1"
=======
version = "2020.1"
>>>>>>> 47241251
description = "World timezone definitions, modern and historical"
category = "main"
optional = false
python-versions = "*"

[[package]]
name = "requests"
<<<<<<< HEAD
version = "2.25.1"
=======
version = "2.24.0"
>>>>>>> 47241251
description = "Python HTTP for Humans."
category = "main"
optional = false
python-versions = ">=2.7, !=3.0.*, !=3.1.*, !=3.2.*, !=3.3.*, !=3.4.*"

[package.dependencies]
certifi = ">=2017.4.17"
chardet = ">=3.0.2,<5"
idna = ">=2.5,<3"
urllib3 = ">=1.21.1,<1.27"

[package.extras]
security = ["pyOpenSSL (>=0.14)", "cryptography (>=1.3.4)"]
socks = ["PySocks (>=1.5.6,!=1.5.7)", "win-inet-pton"]

[[package]]
name = "scipy"
<<<<<<< HEAD
version = "1.6.1"
description = "SciPy: Scientific Library for Python"
category = "main"
optional = false
python-versions = ">=3.7"
=======
version = "1.5.2"
description = "SciPy: Scientific Library for Python"
category = "main"
optional = false
python-versions = ">=3.6"
>>>>>>> 47241251

[package.dependencies]
numpy = ">=1.16.5"

[[package]]
name = "seaborn"
version = "0.10.1"
description = "seaborn: statistical data visualization"
category = "main"
optional = false
python-versions = ">=3.6"

[package.dependencies]
matplotlib = ">=2.1.2"
numpy = ">=1.13.3"
pandas = ">=0.22.0"
scipy = ">=1.0.1"

[[package]]
name = "six"
<<<<<<< HEAD
version = "1.16.0"
=======
version = "1.15.0"
>>>>>>> 47241251
description = "Python 2 and 3 compatibility utilities"
category = "main"
optional = false
python-versions = ">=2.7, !=3.0.*, !=3.1.*, !=3.2.*"

[[package]]
name = "snowballstemmer"
<<<<<<< HEAD
version = "2.1.0"
description = "This package provides 29 stemmers for 28 languages generated from Snowball algorithms."
=======
version = "2.0.0"
description = "This package provides 26 stemmers for 25 languages generated from Snowball algorithms."
>>>>>>> 47241251
category = "dev"
optional = false
python-versions = "*"

[[package]]
<<<<<<< HEAD
name = "sphinx"
version = "3.5.4"
=======
name = "soupsieve"
version = "2.2.1"
description = "A modern CSS selector implementation for Beautiful Soup."
category = "dev"
optional = false
python-versions = ">=3.6"

[[package]]
name = "sphinx"
version = "3.2.1"
>>>>>>> 47241251
description = "Python documentation generator"
category = "dev"
optional = false
python-versions = ">=3.5"

[package.dependencies]
alabaster = ">=0.7,<0.8"
babel = ">=1.3"
colorama = {version = ">=0.3.5", markers = "sys_platform == \"win32\""}
<<<<<<< HEAD
docutils = ">=0.12,<0.17"
=======
docutils = ">=0.12"
>>>>>>> 47241251
imagesize = "*"
Jinja2 = ">=2.3"
packaging = "*"
Pygments = ">=2.0"
requests = ">=2.5.0"
snowballstemmer = ">=1.1"
sphinxcontrib-applehelp = "*"
sphinxcontrib-devhelp = "*"
sphinxcontrib-htmlhelp = "*"
sphinxcontrib-jsmath = "*"
sphinxcontrib-qthelp = "*"
sphinxcontrib-serializinghtml = "*"

[package.extras]
docs = ["sphinxcontrib-websupport"]
lint = ["flake8 (>=3.5.0)", "isort", "mypy (>=0.800)", "docutils-stubs"]
test = ["pytest", "pytest-cov", "html5lib", "cython", "typed-ast"]

[[package]]
name = "sphinx-rtd-theme"
<<<<<<< HEAD
version = "0.5.2"
=======
version = "0.5.0"
>>>>>>> 47241251
description = "Read the Docs theme for Sphinx"
category = "dev"
optional = false
python-versions = "*"

[package.dependencies]
docutils = "<0.17"
sphinx = "*"

[package.extras]
dev = ["transifex-client", "sphinxcontrib-httpdomain", "bump2version"]

[[package]]
name = "sphinxcontrib-applehelp"
version = "1.0.2"
description = "sphinxcontrib-applehelp is a sphinx extension which outputs Apple help books"
category = "dev"
optional = false
python-versions = ">=3.5"

[package.extras]
lint = ["flake8", "mypy", "docutils-stubs"]
test = ["pytest"]

[[package]]
name = "sphinxcontrib-devhelp"
version = "1.0.2"
description = "sphinxcontrib-devhelp is a sphinx extension which outputs Devhelp document."
category = "dev"
optional = false
python-versions = ">=3.5"

[package.extras]
lint = ["flake8", "mypy", "docutils-stubs"]
test = ["pytest"]

[[package]]
name = "sphinxcontrib-htmlhelp"
<<<<<<< HEAD
version = "2.0.0"
description = "sphinxcontrib-htmlhelp is a sphinx extension which renders HTML help files"
category = "dev"
optional = false
python-versions = ">=3.6"
=======
version = "1.0.3"
description = "sphinxcontrib-htmlhelp is a sphinx extension which renders HTML help files"
category = "dev"
optional = false
python-versions = ">=3.5"
>>>>>>> 47241251

[package.extras]
lint = ["flake8", "mypy", "docutils-stubs"]
test = ["pytest", "html5lib"]

[[package]]
name = "sphinxcontrib-jsmath"
version = "1.0.1"
description = "A sphinx extension which renders display math in HTML via JavaScript"
category = "dev"
optional = false
python-versions = ">=3.5"

[package.extras]
test = ["pytest", "flake8", "mypy"]

[[package]]
name = "sphinxcontrib-qthelp"
version = "1.0.3"
description = "sphinxcontrib-qthelp is a sphinx extension which outputs QtHelp document."
category = "dev"
optional = false
python-versions = ">=3.5"

[package.extras]
lint = ["flake8", "mypy", "docutils-stubs"]
test = ["pytest"]

[[package]]
name = "sphinxcontrib-serializinghtml"
<<<<<<< HEAD
version = "1.1.5"
=======
version = "1.1.4"
>>>>>>> 47241251
description = "sphinxcontrib-serializinghtml is a sphinx extension which outputs \"serialized\" HTML files (json and pickle)."
category = "dev"
optional = false
python-versions = ">=3.5"

[package.extras]
lint = ["flake8", "mypy", "docutils-stubs"]
test = ["pytest"]

[[package]]
name = "statsmodels"
<<<<<<< HEAD
version = "0.12.2"
=======
version = "0.12.0"
>>>>>>> 47241251
description = "Statistical computations and models for Python"
category = "main"
optional = false
python-versions = ">=3.6"

[package.dependencies]
numpy = ">=1.15"
pandas = ">=0.21"
patsy = ">=0.5"
scipy = ">=1.1"

[package.extras]
build = ["cython (>=0.29)"]
develop = ["cython (>=0.29)"]
docs = ["sphinx", "nbconvert", "jupyter-client", "ipykernel", "matplotlib", "nbformat", "numpydoc", "pandas-datareader"]

[[package]]
name = "toml"
<<<<<<< HEAD
version = "0.10.2"
description = "Python Library for Tom's Obvious, Minimal Language"
category = "dev"
optional = false
python-versions = ">=2.6, !=3.0.*, !=3.1.*, !=3.2.*"

[[package]]
name = "typing-extensions"
version = "3.10.0.0"
description = "Backported and Experimental Type Hints for Python 3.5+"
category = "dev"
=======
version = "0.10.1"
description = "Python Library for Tom's Obvious, Minimal Language"
category = "dev"
>>>>>>> 47241251
optional = false
python-versions = "*"

[[package]]
name = "urllib3"
<<<<<<< HEAD
version = "1.26.4"
=======
version = "1.25.10"
>>>>>>> 47241251
description = "HTTP library with thread-safe connection pooling, file post, and more."
category = "main"
optional = false
python-versions = ">=2.7, !=3.0.*, !=3.1.*, !=3.2.*, !=3.3.*, !=3.4.*, <4"

[package.extras]
secure = ["pyOpenSSL (>=0.14)", "cryptography (>=1.3.4)", "idna (>=2.0.0)", "certifi", "ipaddress"]
socks = ["PySocks (>=1.5.6,!=1.5.7,<2.0)"]
brotli = ["brotlipy (>=0.6.0)"]
<<<<<<< HEAD

[[package]]
name = "zipp"
version = "3.4.1"
=======
secure = ["certifi", "cryptography (>=1.3.4)", "idna (>=2.0.0)", "pyOpenSSL (>=0.14)", "ipaddress"]
socks = ["PySocks (>=1.5.6,!=1.5.7,<2.0)"]

[[package]]
name = "zipp"
version = "3.1.0"
>>>>>>> 47241251
description = "Backport of pathlib-compatible object wrapper for zip files"
category = "dev"
optional = false
python-versions = ">=3.6"

[package.extras]
docs = ["sphinx", "jaraco.packaging (>=8.2)", "rst.linker (>=1.9)"]
testing = ["pytest (>=4.6)", "pytest-checkdocs (>=1.2.3)", "pytest-flake8", "pytest-cov", "pytest-enabler", "jaraco.itertools", "func-timeout", "pytest-black (>=0.3.7)", "pytest-mypy"]

[metadata]
lock-version = "1.1"
<<<<<<< HEAD
python-versions = "^3.7.1"
content-hash = "859861ff7146d6f6a75b56b612826eb7d474c8f9eeebc40d4e69d193669948ea"
=======
python-versions = "^3.6.1"
content-hash = "13906886db5926b4b2abb385d2bc660f9a76936e3099615e403dd9c377bf28fb"
>>>>>>> 47241251

[metadata.files]
alabaster = [
    {file = "alabaster-0.7.12-py2.py3-none-any.whl", hash = "sha256:446438bdcca0e05bd45ea2de1668c1d9b032e1a9154c2c259092d77031ddd359"},
    {file = "alabaster-0.7.12.tar.gz", hash = "sha256:a661d72d58e6ea8a57f7a86e37d86716863ee5e92788398526d58b26a4e4dc02"},
]
atomicwrites = [
    {file = "atomicwrites-1.4.0-py2.py3-none-any.whl", hash = "sha256:6d1784dea7c0c8d4a5172b6c620f40b6e4cbfdf96d783691f2e1302a7b88e197"},
    {file = "atomicwrites-1.4.0.tar.gz", hash = "sha256:ae70396ad1a434f9c7046fd2dd196fc04b12f9e91ffb859164193be8b6168a7a"},
]
attrs = [
    {file = "attrs-21.2.0-py2.py3-none-any.whl", hash = "sha256:149e90d6d8ac20db7a955ad60cf0e6881a3f20d37096140088356da6c716b0b1"},
    {file = "attrs-21.2.0.tar.gz", hash = "sha256:ef6aaac3ca6cd92904cdd0d83f629a15f18053ec84e6432106f7a4d04ae4f5fb"},
]
babel = [
    {file = "Babel-2.9.1-py2.py3-none-any.whl", hash = "sha256:ab49e12b91d937cd11f0b67cb259a57ab4ad2b59ac7a3b41d6c06c0ac5b0def9"},
    {file = "Babel-2.9.1.tar.gz", hash = "sha256:bc0c176f9f6a994582230df350aa6e05ba2ebe4b3ac317eab29d9be5d2768da0"},
]
beautifulsoup4 = [
    {file = "beautifulsoup4-4.9.3-py2-none-any.whl", hash = "sha256:4c98143716ef1cb40bf7f39a8e3eec8f8b009509e74904ba3a7b315431577e35"},
    {file = "beautifulsoup4-4.9.3-py3-none-any.whl", hash = "sha256:fff47e031e34ec82bf17e00da8f592fe7de69aeea38be00523c04623c04fb666"},
    {file = "beautifulsoup4-4.9.3.tar.gz", hash = "sha256:84729e322ad1d5b4d25f805bfa05b902dd96450f43842c4e99067d5e1369eb25"},
]
certifi = [
    {file = "certifi-2020.12.5-py2.py3-none-any.whl", hash = "sha256:719a74fb9e33b9bd44cc7f3a8d94bc35e4049deebe19ba7d8e108280cfd59830"},
    {file = "certifi-2020.12.5.tar.gz", hash = "sha256:1a4995114262bffbc2413b159f2a1a480c969de6e6eb13ee966d470af86af59c"},
]
chardet = [
    {file = "chardet-4.0.0-py2.py3-none-any.whl", hash = "sha256:f864054d66fd9118f2e67044ac8981a54775ec5b67aed0441892edb553d21da5"},
    {file = "chardet-4.0.0.tar.gz", hash = "sha256:0d6f53a15db4120f2b08c94f11e7d93d2c911ee118b6b30a04ec3ee8310179fa"},
]
colorama = [
    {file = "colorama-0.4.4-py2.py3-none-any.whl", hash = "sha256:9f47eda37229f68eee03b24b9748937c7dc3868f906e8ba69fbcbdd3bc5dc3e2"},
    {file = "colorama-0.4.4.tar.gz", hash = "sha256:5941b2b48a20143d2267e95b1c2a7603ce057ee39fd88e7329b0c292aa16869b"},
]
coverage = [
    {file = "coverage-5.5-cp27-cp27m-macosx_10_9_x86_64.whl", hash = "sha256:b6d534e4b2ab35c9f93f46229363e17f63c53ad01330df9f2d6bd1187e5eaacf"},
    {file = "coverage-5.5-cp27-cp27m-manylinux1_i686.whl", hash = "sha256:b7895207b4c843c76a25ab8c1e866261bcfe27bfaa20c192de5190121770672b"},
    {file = "coverage-5.5-cp27-cp27m-manylinux1_x86_64.whl", hash = "sha256:c2723d347ab06e7ddad1a58b2a821218239249a9e4365eaff6649d31180c1669"},
    {file = "coverage-5.5-cp27-cp27m-manylinux2010_i686.whl", hash = "sha256:900fbf7759501bc7807fd6638c947d7a831fc9fdf742dc10f02956ff7220fa90"},
    {file = "coverage-5.5-cp27-cp27m-manylinux2010_x86_64.whl", hash = "sha256:004d1880bed2d97151facef49f08e255a20ceb6f9432df75f4eef018fdd5a78c"},
    {file = "coverage-5.5-cp27-cp27m-win32.whl", hash = "sha256:06191eb60f8d8a5bc046f3799f8a07a2d7aefb9504b0209aff0b47298333302a"},
    {file = "coverage-5.5-cp27-cp27m-win_amd64.whl", hash = "sha256:7501140f755b725495941b43347ba8a2777407fc7f250d4f5a7d2a1050ba8e82"},
    {file = "coverage-5.5-cp27-cp27mu-manylinux1_i686.whl", hash = "sha256:372da284cfd642d8e08ef606917846fa2ee350f64994bebfbd3afb0040436905"},
    {file = "coverage-5.5-cp27-cp27mu-manylinux1_x86_64.whl", hash = "sha256:8963a499849a1fc54b35b1c9f162f4108017b2e6db2c46c1bed93a72262ed083"},
    {file = "coverage-5.5-cp27-cp27mu-manylinux2010_i686.whl", hash = "sha256:869a64f53488f40fa5b5b9dcb9e9b2962a66a87dab37790f3fcfb5144b996ef5"},
    {file = "coverage-5.5-cp27-cp27mu-manylinux2010_x86_64.whl", hash = "sha256:4a7697d8cb0f27399b0e393c0b90f0f1e40c82023ea4d45d22bce7032a5d7b81"},
    {file = "coverage-5.5-cp310-cp310-macosx_10_14_x86_64.whl", hash = "sha256:8d0a0725ad7c1a0bcd8d1b437e191107d457e2ec1084b9f190630a4fb1af78e6"},
    {file = "coverage-5.5-cp310-cp310-manylinux1_x86_64.whl", hash = "sha256:51cb9476a3987c8967ebab3f0fe144819781fca264f57f89760037a2ea191cb0"},
    {file = "coverage-5.5-cp310-cp310-win_amd64.whl", hash = "sha256:c0891a6a97b09c1f3e073a890514d5012eb256845c451bd48f7968ef939bf4ae"},
    {file = "coverage-5.5-cp35-cp35m-macosx_10_9_x86_64.whl", hash = "sha256:3487286bc29a5aa4b93a072e9592f22254291ce96a9fbc5251f566b6b7343cdb"},
    {file = "coverage-5.5-cp35-cp35m-manylinux1_i686.whl", hash = "sha256:deee1077aae10d8fa88cb02c845cfba9b62c55e1183f52f6ae6a2df6a2187160"},
    {file = "coverage-5.5-cp35-cp35m-manylinux1_x86_64.whl", hash = "sha256:f11642dddbb0253cc8853254301b51390ba0081750a8ac03f20ea8103f0c56b6"},
    {file = "coverage-5.5-cp35-cp35m-manylinux2010_i686.whl", hash = "sha256:6c90e11318f0d3c436a42409f2749ee1a115cd8b067d7f14c148f1ce5574d701"},
    {file = "coverage-5.5-cp35-cp35m-manylinux2010_x86_64.whl", hash = "sha256:30c77c1dc9f253283e34c27935fded5015f7d1abe83bc7821680ac444eaf7793"},
    {file = "coverage-5.5-cp35-cp35m-win32.whl", hash = "sha256:9a1ef3b66e38ef8618ce5fdc7bea3d9f45f3624e2a66295eea5e57966c85909e"},
    {file = "coverage-5.5-cp35-cp35m-win_amd64.whl", hash = "sha256:972c85d205b51e30e59525694670de6a8a89691186012535f9d7dbaa230e42c3"},
    {file = "coverage-5.5-cp36-cp36m-macosx_10_9_x86_64.whl", hash = "sha256:af0e781009aaf59e25c5a678122391cb0f345ac0ec272c7961dc5455e1c40066"},
    {file = "coverage-5.5-cp36-cp36m-manylinux1_i686.whl", hash = "sha256:74d881fc777ebb11c63736622b60cb9e4aee5cace591ce274fb69e582a12a61a"},
    {file = "coverage-5.5-cp36-cp36m-manylinux1_x86_64.whl", hash = "sha256:92b017ce34b68a7d67bd6d117e6d443a9bf63a2ecf8567bb3d8c6c7bc5014465"},
    {file = "coverage-5.5-cp36-cp36m-manylinux2010_i686.whl", hash = "sha256:d636598c8305e1f90b439dbf4f66437de4a5e3c31fdf47ad29542478c8508bbb"},
    {file = "coverage-5.5-cp36-cp36m-manylinux2010_x86_64.whl", hash = "sha256:41179b8a845742d1eb60449bdb2992196e211341818565abded11cfa90efb821"},
    {file = "coverage-5.5-cp36-cp36m-win32.whl", hash = "sha256:040af6c32813fa3eae5305d53f18875bedd079960822ef8ec067a66dd8afcd45"},
    {file = "coverage-5.5-cp36-cp36m-win_amd64.whl", hash = "sha256:5fec2d43a2cc6965edc0bb9e83e1e4b557f76f843a77a2496cbe719583ce8184"},
    {file = "coverage-5.5-cp37-cp37m-macosx_10_9_x86_64.whl", hash = "sha256:18ba8bbede96a2c3dde7b868de9dcbd55670690af0988713f0603f037848418a"},
    {file = "coverage-5.5-cp37-cp37m-manylinux1_i686.whl", hash = "sha256:2910f4d36a6a9b4214bb7038d537f015346f413a975d57ca6b43bf23d6563b53"},
    {file = "coverage-5.5-cp37-cp37m-manylinux1_x86_64.whl", hash = "sha256:f0b278ce10936db1a37e6954e15a3730bea96a0997c26d7fee88e6c396c2086d"},
    {file = "coverage-5.5-cp37-cp37m-manylinux2010_i686.whl", hash = "sha256:796c9c3c79747146ebd278dbe1e5c5c05dd6b10cc3bcb8389dfdf844f3ead638"},
    {file = "coverage-5.5-cp37-cp37m-manylinux2010_x86_64.whl", hash = "sha256:53194af30d5bad77fcba80e23a1441c71abfb3e01192034f8246e0d8f99528f3"},
    {file = "coverage-5.5-cp37-cp37m-win32.whl", hash = "sha256:184a47bbe0aa6400ed2d41d8e9ed868b8205046518c52464fde713ea06e3a74a"},
    {file = "coverage-5.5-cp37-cp37m-win_amd64.whl", hash = "sha256:2949cad1c5208b8298d5686d5a85b66aae46d73eec2c3e08c817dd3513e5848a"},
    {file = "coverage-5.5-cp38-cp38-macosx_10_9_x86_64.whl", hash = "sha256:217658ec7187497e3f3ebd901afdca1af062b42cfe3e0dafea4cced3983739f6"},
    {file = "coverage-5.5-cp38-cp38-manylinux1_i686.whl", hash = "sha256:1aa846f56c3d49205c952d8318e76ccc2ae23303351d9270ab220004c580cfe2"},
    {file = "coverage-5.5-cp38-cp38-manylinux1_x86_64.whl", hash = "sha256:24d4a7de75446be83244eabbff746d66b9240ae020ced65d060815fac3423759"},
    {file = "coverage-5.5-cp38-cp38-manylinux2010_i686.whl", hash = "sha256:d1f8bf7b90ba55699b3a5e44930e93ff0189aa27186e96071fac7dd0d06a1873"},
    {file = "coverage-5.5-cp38-cp38-manylinux2010_x86_64.whl", hash = "sha256:970284a88b99673ccb2e4e334cfb38a10aab7cd44f7457564d11898a74b62d0a"},
    {file = "coverage-5.5-cp38-cp38-win32.whl", hash = "sha256:01d84219b5cdbfc8122223b39a954820929497a1cb1422824bb86b07b74594b6"},
    {file = "coverage-5.5-cp38-cp38-win_amd64.whl", hash = "sha256:2e0d881ad471768bf6e6c2bf905d183543f10098e3b3640fc029509530091502"},
    {file = "coverage-5.5-cp39-cp39-macosx_10_9_x86_64.whl", hash = "sha256:d1f9ce122f83b2305592c11d64f181b87153fc2c2bbd3bb4a3dde8303cfb1a6b"},
    {file = "coverage-5.5-cp39-cp39-manylinux1_i686.whl", hash = "sha256:13c4ee887eca0f4c5a247b75398d4114c37882658300e153113dafb1d76de529"},
    {file = "coverage-5.5-cp39-cp39-manylinux1_x86_64.whl", hash = "sha256:52596d3d0e8bdf3af43db3e9ba8dcdaac724ba7b5ca3f6358529d56f7a166f8b"},
    {file = "coverage-5.5-cp39-cp39-manylinux2010_i686.whl", hash = "sha256:2cafbbb3af0733db200c9b5f798d18953b1a304d3f86a938367de1567f4b5bff"},
    {file = "coverage-5.5-cp39-cp39-manylinux2010_x86_64.whl", hash = "sha256:44d654437b8ddd9eee7d1eaee28b7219bec228520ff809af170488fd2fed3e2b"},
    {file = "coverage-5.5-cp39-cp39-win32.whl", hash = "sha256:d314ed732c25d29775e84a960c3c60808b682c08d86602ec2c3008e1202e3bb6"},
    {file = "coverage-5.5-cp39-cp39-win_amd64.whl", hash = "sha256:13034c4409db851670bc9acd836243aeee299949bd5673e11844befcb0149f03"},
    {file = "coverage-5.5-pp36-none-any.whl", hash = "sha256:f030f8873312a16414c0d8e1a1ddff2d3235655a2174e3648b4fa66b3f2f1079"},
    {file = "coverage-5.5-pp37-none-any.whl", hash = "sha256:2a3859cb82dcbda1cfd3e6f71c27081d18aa251d20a17d87d26d4cd216fb0af4"},
    {file = "coverage-5.5.tar.gz", hash = "sha256:ebe78fe9a0e874362175b02371bdfbee64d8edc42a044253ddf4ee7d3c15212c"},
]
cycler = [
    {file = "cycler-0.10.0-py2.py3-none-any.whl", hash = "sha256:1d8a5ae1ff6c5cf9b93e8811e581232ad8920aeec647c37316ceac982b08cb2d"},
    {file = "cycler-0.10.0.tar.gz", hash = "sha256:cd7b2d1018258d7247a71425e9f26463dfb444d411c39569972f4ce586b0c9d8"},
]
docutils = [
    {file = "docutils-0.16-py2.py3-none-any.whl", hash = "sha256:0c5b78adfbf7762415433f5515cd5c9e762339e23369dbe8000d84a4bf4ab3af"},
    {file = "docutils-0.16.tar.gz", hash = "sha256:c2de3a60e9e7d07be26b7f2b00ca0309c207e06c100f9cc2a94931fc75a478fc"},
]
furo = [
    {file = "furo-2021.4.11b34-py3-none-any.whl", hash = "sha256:576a1dc1bcbe337d7c53cbc75b886802778a5964fd2e3324433d706066e9aea8"},
    {file = "furo-2021.4.11b34.tar.gz", hash = "sha256:3d88e2855949cecf5f562e8a28cab1a6d3355d82f3cf5796eddf9ec234e97519"},
]
idna = [
    {file = "idna-2.10-py2.py3-none-any.whl", hash = "sha256:b97d804b1e9b523befed77c48dacec60e6dcb0b5391d57af6a65a312a90648c0"},
    {file = "idna-2.10.tar.gz", hash = "sha256:b307872f855b18632ce0c21c5e45be78c0ea7ae4c15c828c20788b26921eb3f6"},
]
imagesize = [
    {file = "imagesize-1.2.0-py2.py3-none-any.whl", hash = "sha256:6965f19a6a2039c7d48bca7dba2473069ff854c36ae6f19d2cde309d998228a1"},
    {file = "imagesize-1.2.0.tar.gz", hash = "sha256:b1f6b5a4eab1f73479a50fb79fcf729514a900c341d8503d62a62dbc4127a2b1"},
]
importlib-metadata = [
    {file = "importlib_metadata-4.0.1-py3-none-any.whl", hash = "sha256:d7eb1dea6d6a6086f8be21784cc9e3bcfa55872b52309bc5fad53a8ea444465d"},
    {file = "importlib_metadata-4.0.1.tar.gz", hash = "sha256:8c501196e49fb9df5df43833bdb1e4328f64847763ec8a50703148b73784d581"},
]
iniconfig = [
    {file = "iniconfig-1.1.1-py2.py3-none-any.whl", hash = "sha256:011e24c64b7f47f6ebd835bb12a743f2fbe9a26d4cecaa7f53bc4f35ee9da8b3"},
    {file = "iniconfig-1.1.1.tar.gz", hash = "sha256:bc3af051d7d14b2ee5ef9969666def0cd1a000e121eaea580d4a313df4b37f32"},
]
jinja2 = [
    {file = "Jinja2-3.0.1-py3-none-any.whl", hash = "sha256:1f06f2da51e7b56b8f238affdd6b4e2c61e39598a378cc49345bc1bd42a978a4"},
    {file = "Jinja2-3.0.1.tar.gz", hash = "sha256:703f484b47a6af502e743c9122595cc812b0271f661722403114f71a79d0f5a4"},
]
joblib = [
    {file = "joblib-0.16.0-py3-none-any.whl", hash = "sha256:d348c5d4ae31496b2aa060d6d9b787864dd204f9480baaa52d18850cb43e9f49"},
    {file = "joblib-0.16.0.tar.gz", hash = "sha256:8f52bf24c64b608bf0b2563e0e47d6fcf516abc8cfafe10cfd98ad66d94f92d6"},
]
kiwisolver = [
<<<<<<< HEAD
    {file = "kiwisolver-1.3.1-cp36-cp36m-macosx_10_9_x86_64.whl", hash = "sha256:fd34fbbfbc40628200730bc1febe30631347103fc8d3d4fa012c21ab9c11eca9"},
    {file = "kiwisolver-1.3.1-cp36-cp36m-manylinux1_i686.whl", hash = "sha256:d3155d828dec1d43283bd24d3d3e0d9c7c350cdfcc0bd06c0ad1209c1bbc36d0"},
    {file = "kiwisolver-1.3.1-cp36-cp36m-manylinux1_x86_64.whl", hash = "sha256:5a7a7dbff17e66fac9142ae2ecafb719393aaee6a3768c9de2fd425c63b53e21"},
    {file = "kiwisolver-1.3.1-cp36-cp36m-manylinux2014_aarch64.whl", hash = "sha256:f8d6f8db88049a699817fd9178782867bf22283e3813064302ac59f61d95be05"},
    {file = "kiwisolver-1.3.1-cp36-cp36m-manylinux2014_ppc64le.whl", hash = "sha256:5f6ccd3dd0b9739edcf407514016108e2280769c73a85b9e59aa390046dbf08b"},
    {file = "kiwisolver-1.3.1-cp36-cp36m-win32.whl", hash = "sha256:225e2e18f271e0ed8157d7f4518ffbf99b9450fca398d561eb5c4a87d0986dd9"},
    {file = "kiwisolver-1.3.1-cp36-cp36m-win_amd64.whl", hash = "sha256:cf8b574c7b9aa060c62116d4181f3a1a4e821b2ec5cbfe3775809474113748d4"},
    {file = "kiwisolver-1.3.1-cp37-cp37m-macosx_10_9_x86_64.whl", hash = "sha256:232c9e11fd7ac3a470d65cd67e4359eee155ec57e822e5220322d7b2ac84fbf0"},
    {file = "kiwisolver-1.3.1-cp37-cp37m-manylinux1_i686.whl", hash = "sha256:b38694dcdac990a743aa654037ff1188c7a9801ac3ccc548d3341014bc5ca278"},
    {file = "kiwisolver-1.3.1-cp37-cp37m-manylinux1_x86_64.whl", hash = "sha256:ca3820eb7f7faf7f0aa88de0e54681bddcb46e485beb844fcecbcd1c8bd01689"},
    {file = "kiwisolver-1.3.1-cp37-cp37m-manylinux2014_aarch64.whl", hash = "sha256:c8fd0f1ae9d92b42854b2979024d7597685ce4ada367172ed7c09edf2cef9cb8"},
    {file = "kiwisolver-1.3.1-cp37-cp37m-manylinux2014_ppc64le.whl", hash = "sha256:1e1bc12fb773a7b2ffdeb8380609f4f8064777877b2225dec3da711b421fda31"},
    {file = "kiwisolver-1.3.1-cp37-cp37m-win32.whl", hash = "sha256:72c99e39d005b793fb7d3d4e660aed6b6281b502e8c1eaf8ee8346023c8e03bc"},
    {file = "kiwisolver-1.3.1-cp37-cp37m-win_amd64.whl", hash = "sha256:8be8d84b7d4f2ba4ffff3665bcd0211318aa632395a1a41553250484a871d454"},
    {file = "kiwisolver-1.3.1-cp38-cp38-macosx_10_9_x86_64.whl", hash = "sha256:31dfd2ac56edc0ff9ac295193eeaea1c0c923c0355bf948fbd99ed6018010b72"},
    {file = "kiwisolver-1.3.1-cp38-cp38-manylinux1_i686.whl", hash = "sha256:563c649cfdef27d081c84e72a03b48ea9408c16657500c312575ae9d9f7bc1c3"},
    {file = "kiwisolver-1.3.1-cp38-cp38-manylinux1_x86_64.whl", hash = "sha256:78751b33595f7f9511952e7e60ce858c6d64db2e062afb325985ddbd34b5c131"},
    {file = "kiwisolver-1.3.1-cp38-cp38-manylinux2014_aarch64.whl", hash = "sha256:a357fd4f15ee49b4a98b44ec23a34a95f1e00292a139d6015c11f55774ef10de"},
    {file = "kiwisolver-1.3.1-cp38-cp38-manylinux2014_ppc64le.whl", hash = "sha256:5989db3b3b34b76c09253deeaf7fbc2707616f130e166996606c284395da3f18"},
    {file = "kiwisolver-1.3.1-cp38-cp38-win32.whl", hash = "sha256:c08e95114951dc2090c4a630c2385bef681cacf12636fb0241accdc6b303fd81"},
    {file = "kiwisolver-1.3.1-cp38-cp38-win_amd64.whl", hash = "sha256:44a62e24d9b01ba94ae7a4a6c3fb215dc4af1dde817e7498d901e229aaf50e4e"},
    {file = "kiwisolver-1.3.1-cp39-cp39-macosx_10_9_x86_64.whl", hash = "sha256:50af681a36b2a1dee1d3c169ade9fdc59207d3c31e522519181e12f1b3ba7000"},
    {file = "kiwisolver-1.3.1-cp39-cp39-manylinux1_i686.whl", hash = "sha256:a53d27d0c2a0ebd07e395e56a1fbdf75ffedc4a05943daf472af163413ce9598"},
    {file = "kiwisolver-1.3.1-cp39-cp39-manylinux1_x86_64.whl", hash = "sha256:834ee27348c4aefc20b479335fd422a2c69db55f7d9ab61721ac8cd83eb78882"},
    {file = "kiwisolver-1.3.1-cp39-cp39-manylinux2014_aarch64.whl", hash = "sha256:5c3e6455341008a054cccee8c5d24481bcfe1acdbc9add30aa95798e95c65621"},
    {file = "kiwisolver-1.3.1-cp39-cp39-manylinux2014_ppc64le.whl", hash = "sha256:acef3d59d47dd85ecf909c359d0fd2c81ed33bdff70216d3956b463e12c38a54"},
    {file = "kiwisolver-1.3.1-cp39-cp39-win32.whl", hash = "sha256:c5518d51a0735b1e6cee1fdce66359f8d2b59c3ca85dc2b0813a8aa86818a030"},
    {file = "kiwisolver-1.3.1-cp39-cp39-win_amd64.whl", hash = "sha256:b9edd0110a77fc321ab090aaa1cfcaba1d8499850a12848b81be2222eab648f6"},
    {file = "kiwisolver-1.3.1-pp36-pypy36_pp73-macosx_10_9_x86_64.whl", hash = "sha256:0cd53f403202159b44528498de18f9285b04482bab2a6fc3f5dd8dbb9352e30d"},
    {file = "kiwisolver-1.3.1-pp36-pypy36_pp73-manylinux2010_x86_64.whl", hash = "sha256:33449715e0101e4d34f64990352bce4095c8bf13bed1b390773fc0a7295967b3"},
    {file = "kiwisolver-1.3.1-pp36-pypy36_pp73-win32.whl", hash = "sha256:401a2e9afa8588589775fe34fc22d918ae839aaaf0c0e96441c0fdbce6d8ebe6"},
    {file = "kiwisolver-1.3.1.tar.gz", hash = "sha256:950a199911a8d94683a6b10321f9345d5a3a8433ec58b217ace979e18f16e248"},
]
markupsafe = [
    {file = "MarkupSafe-2.0.1-cp36-cp36m-macosx_10_9_x86_64.whl", hash = "sha256:f9081981fe268bd86831e5c75f7de206ef275defcb82bc70740ae6dc507aee51"},
    {file = "MarkupSafe-2.0.1-cp36-cp36m-manylinux1_i686.whl", hash = "sha256:0955295dd5eec6cb6cc2fe1698f4c6d84af2e92de33fbcac4111913cd100a6ff"},
    {file = "MarkupSafe-2.0.1-cp36-cp36m-manylinux1_x86_64.whl", hash = "sha256:0446679737af14f45767963a1a9ef7620189912317d095f2d9ffa183a4d25d2b"},
    {file = "MarkupSafe-2.0.1-cp36-cp36m-manylinux2010_i686.whl", hash = "sha256:f826e31d18b516f653fe296d967d700fddad5901ae07c622bb3705955e1faa94"},
    {file = "MarkupSafe-2.0.1-cp36-cp36m-manylinux2010_x86_64.whl", hash = "sha256:fa130dd50c57d53368c9d59395cb5526eda596d3ffe36666cd81a44d56e48872"},
    {file = "MarkupSafe-2.0.1-cp36-cp36m-manylinux2014_aarch64.whl", hash = "sha256:905fec760bd2fa1388bb5b489ee8ee5f7291d692638ea5f67982d968366bef9f"},
    {file = "MarkupSafe-2.0.1-cp36-cp36m-win32.whl", hash = "sha256:6c4ca60fa24e85fe25b912b01e62cb969d69a23a5d5867682dd3e80b5b02581d"},
    {file = "MarkupSafe-2.0.1-cp36-cp36m-win_amd64.whl", hash = "sha256:b2f4bf27480f5e5e8ce285a8c8fd176c0b03e93dcc6646477d4630e83440c6a9"},
    {file = "MarkupSafe-2.0.1-cp37-cp37m-macosx_10_9_x86_64.whl", hash = "sha256:0717a7390a68be14b8c793ba258e075c6f4ca819f15edfc2a3a027c823718567"},
    {file = "MarkupSafe-2.0.1-cp37-cp37m-manylinux1_i686.whl", hash = "sha256:6557b31b5e2c9ddf0de32a691f2312a32f77cd7681d8af66c2692efdbef84c18"},
    {file = "MarkupSafe-2.0.1-cp37-cp37m-manylinux1_x86_64.whl", hash = "sha256:49e3ceeabbfb9d66c3aef5af3a60cc43b85c33df25ce03d0031a608b0a8b2e3f"},
    {file = "MarkupSafe-2.0.1-cp37-cp37m-manylinux2010_i686.whl", hash = "sha256:d7f9850398e85aba693bb640262d3611788b1f29a79f0c93c565694658f4071f"},
    {file = "MarkupSafe-2.0.1-cp37-cp37m-manylinux2010_x86_64.whl", hash = "sha256:6a7fae0dd14cf60ad5ff42baa2e95727c3d81ded453457771d02b7d2b3f9c0c2"},
    {file = "MarkupSafe-2.0.1-cp37-cp37m-manylinux2014_aarch64.whl", hash = "sha256:b7f2d075102dc8c794cbde1947378051c4e5180d52d276987b8d28a3bd58c17d"},
    {file = "MarkupSafe-2.0.1-cp37-cp37m-win32.whl", hash = "sha256:a30e67a65b53ea0a5e62fe23682cfe22712e01f453b95233b25502f7c61cb415"},
    {file = "MarkupSafe-2.0.1-cp37-cp37m-win_amd64.whl", hash = "sha256:611d1ad9a4288cf3e3c16014564df047fe08410e628f89805e475368bd304914"},
    {file = "MarkupSafe-2.0.1-cp38-cp38-macosx_10_9_x86_64.whl", hash = "sha256:be98f628055368795d818ebf93da628541e10b75b41c559fdf36d104c5787066"},
    {file = "MarkupSafe-2.0.1-cp38-cp38-manylinux1_i686.whl", hash = "sha256:1d609f577dc6e1aa17d746f8bd3c31aa4d258f4070d61b2aa5c4166c1539de35"},
    {file = "MarkupSafe-2.0.1-cp38-cp38-manylinux1_x86_64.whl", hash = "sha256:7d91275b0245b1da4d4cfa07e0faedd5b0812efc15b702576d103293e252af1b"},
    {file = "MarkupSafe-2.0.1-cp38-cp38-manylinux2010_i686.whl", hash = "sha256:01a9b8ea66f1658938f65b93a85ebe8bc016e6769611be228d797c9d998dd298"},
    {file = "MarkupSafe-2.0.1-cp38-cp38-manylinux2010_x86_64.whl", hash = "sha256:47ab1e7b91c098ab893b828deafa1203de86d0bc6ab587b160f78fe6c4011f75"},
    {file = "MarkupSafe-2.0.1-cp38-cp38-manylinux2014_aarch64.whl", hash = "sha256:97383d78eb34da7e1fa37dd273c20ad4320929af65d156e35a5e2d89566d9dfb"},
    {file = "MarkupSafe-2.0.1-cp38-cp38-win32.whl", hash = "sha256:023cb26ec21ece8dc3907c0e8320058b2e0cb3c55cf9564da612bc325bed5e64"},
    {file = "MarkupSafe-2.0.1-cp38-cp38-win_amd64.whl", hash = "sha256:984d76483eb32f1bcb536dc27e4ad56bba4baa70be32fa87152832cdd9db0833"},
    {file = "MarkupSafe-2.0.1-cp39-cp39-macosx_10_9_universal2.whl", hash = "sha256:2ef54abee730b502252bcdf31b10dacb0a416229b72c18b19e24a4509f273d26"},
    {file = "MarkupSafe-2.0.1-cp39-cp39-macosx_10_9_x86_64.whl", hash = "sha256:3c112550557578c26af18a1ccc9e090bfe03832ae994343cfdacd287db6a6ae7"},
    {file = "MarkupSafe-2.0.1-cp39-cp39-manylinux1_i686.whl", hash = "sha256:53edb4da6925ad13c07b6d26c2a852bd81e364f95301c66e930ab2aef5b5ddd8"},
    {file = "MarkupSafe-2.0.1-cp39-cp39-manylinux1_x86_64.whl", hash = "sha256:f5653a225f31e113b152e56f154ccbe59eeb1c7487b39b9d9f9cdb58e6c79dc5"},
    {file = "MarkupSafe-2.0.1-cp39-cp39-manylinux2010_i686.whl", hash = "sha256:4efca8f86c54b22348a5467704e3fec767b2db12fc39c6d963168ab1d3fc9135"},
    {file = "MarkupSafe-2.0.1-cp39-cp39-manylinux2010_x86_64.whl", hash = "sha256:ab3ef638ace319fa26553db0624c4699e31a28bb2a835c5faca8f8acf6a5a902"},
    {file = "MarkupSafe-2.0.1-cp39-cp39-manylinux2014_aarch64.whl", hash = "sha256:f8ba0e8349a38d3001fae7eadded3f6606f0da5d748ee53cc1dab1d6527b9509"},
    {file = "MarkupSafe-2.0.1-cp39-cp39-win32.whl", hash = "sha256:10f82115e21dc0dfec9ab5c0223652f7197feb168c940f3ef61563fc2d6beb74"},
    {file = "MarkupSafe-2.0.1-cp39-cp39-win_amd64.whl", hash = "sha256:693ce3f9e70a6cf7d2fb9e6c9d8b204b6b39897a2c4a1aa65728d5ac97dcc1d8"},
    {file = "MarkupSafe-2.0.1.tar.gz", hash = "sha256:594c67807fb16238b30c44bdf74f36c02cdf22d1c8cda91ef8a0ed8dabf5620a"},
=======
    {file = "kiwisolver-1.2.0-cp36-cp36m-macosx_10_9_x86_64.whl", hash = "sha256:443c2320520eda0a5b930b2725b26f6175ca4453c61f739fef7a5847bd262f74"},
    {file = "kiwisolver-1.2.0-cp36-cp36m-manylinux1_i686.whl", hash = "sha256:efcf3397ae1e3c3a4a0a0636542bcad5adad3b1dd3e8e629d0b6e201347176c8"},
    {file = "kiwisolver-1.2.0-cp36-cp36m-manylinux1_x86_64.whl", hash = "sha256:fccefc0d36a38c57b7bd233a9b485e2f1eb71903ca7ad7adacad6c28a56d62d2"},
    {file = "kiwisolver-1.2.0-cp36-cp36m-manylinux2014_aarch64.whl", hash = "sha256:be046da49fbc3aa9491cc7296db7e8d27bcf0c3d5d1a40259c10471b014e4e0c"},
    {file = "kiwisolver-1.2.0-cp36-none-win32.whl", hash = "sha256:60a78858580761fe611d22127868f3dc9f98871e6fdf0a15cc4203ed9ba6179b"},
    {file = "kiwisolver-1.2.0-cp36-none-win_amd64.whl", hash = "sha256:556da0a5f60f6486ec4969abbc1dd83cf9b5c2deadc8288508e55c0f5f87d29c"},
    {file = "kiwisolver-1.2.0-cp37-cp37m-macosx_10_9_x86_64.whl", hash = "sha256:7cc095a4661bdd8a5742aaf7c10ea9fac142d76ff1770a0f84394038126d8fc7"},
    {file = "kiwisolver-1.2.0-cp37-cp37m-manylinux1_i686.whl", hash = "sha256:c955791d80e464da3b471ab41eb65cf5a40c15ce9b001fdc5bbc241170de58ec"},
    {file = "kiwisolver-1.2.0-cp37-cp37m-manylinux1_x86_64.whl", hash = "sha256:603162139684ee56bcd57acc74035fceed7dd8d732f38c0959c8bd157f913fec"},
    {file = "kiwisolver-1.2.0-cp37-cp37m-manylinux2014_aarch64.whl", hash = "sha256:63f55f490b958b6299e4e5bdac66ac988c3d11b7fafa522800359075d4fa56d1"},
    {file = "kiwisolver-1.2.0-cp37-none-win32.whl", hash = "sha256:03662cbd3e6729f341a97dd2690b271e51a67a68322affab12a5b011344b973c"},
    {file = "kiwisolver-1.2.0-cp37-none-win_amd64.whl", hash = "sha256:4eadb361baf3069f278b055e3bb53fa189cea2fd02cb2c353b7a99ebb4477ef1"},
    {file = "kiwisolver-1.2.0-cp38-cp38-macosx_10_9_x86_64.whl", hash = "sha256:c31bc3c8e903d60a1ea31a754c72559398d91b5929fcb329b1c3a3d3f6e72113"},
    {file = "kiwisolver-1.2.0-cp38-cp38-manylinux1_i686.whl", hash = "sha256:d52b989dc23cdaa92582ceb4af8d5bcc94d74b2c3e64cd6785558ec6a879793e"},
    {file = "kiwisolver-1.2.0-cp38-cp38-manylinux1_x86_64.whl", hash = "sha256:e586b28354d7b6584d8973656a7954b1c69c93f708c0c07b77884f91640b7657"},
    {file = "kiwisolver-1.2.0-cp38-cp38-manylinux2014_aarch64.whl", hash = "sha256:38d05c9ecb24eee1246391820ed7137ac42a50209c203c908154782fced90e44"},
    {file = "kiwisolver-1.2.0-cp38-none-win32.whl", hash = "sha256:d069ef4b20b1e6b19f790d00097a5d5d2c50871b66d10075dab78938dc2ee2cf"},
    {file = "kiwisolver-1.2.0-cp38-none-win_amd64.whl", hash = "sha256:18d749f3e56c0480dccd1714230da0f328e6e4accf188dd4e6884bdd06bf02dd"},
    {file = "kiwisolver-1.2.0.tar.gz", hash = "sha256:247800260cd38160c362d211dcaf4ed0f7816afb5efe56544748b21d6ad6d17f"},
]
markupsafe = [
    {file = "MarkupSafe-1.1.1-cp27-cp27m-macosx_10_6_intel.whl", hash = "sha256:09027a7803a62ca78792ad89403b1b7a73a01c8cb65909cd876f7fcebd79b161"},
    {file = "MarkupSafe-1.1.1-cp27-cp27m-manylinux1_i686.whl", hash = "sha256:e249096428b3ae81b08327a63a485ad0878de3fb939049038579ac0ef61e17e7"},
    {file = "MarkupSafe-1.1.1-cp27-cp27m-manylinux1_x86_64.whl", hash = "sha256:500d4957e52ddc3351cabf489e79c91c17f6e0899158447047588650b5e69183"},
    {file = "MarkupSafe-1.1.1-cp27-cp27m-win32.whl", hash = "sha256:b2051432115498d3562c084a49bba65d97cf251f5a331c64a12ee7e04dacc51b"},
    {file = "MarkupSafe-1.1.1-cp27-cp27m-win_amd64.whl", hash = "sha256:98c7086708b163d425c67c7a91bad6e466bb99d797aa64f965e9d25c12111a5e"},
    {file = "MarkupSafe-1.1.1-cp27-cp27mu-manylinux1_i686.whl", hash = "sha256:cd5df75523866410809ca100dc9681e301e3c27567cf498077e8551b6d20e42f"},
    {file = "MarkupSafe-1.1.1-cp27-cp27mu-manylinux1_x86_64.whl", hash = "sha256:43a55c2930bbc139570ac2452adf3d70cdbb3cfe5912c71cdce1c2c6bbd9c5d1"},
    {file = "MarkupSafe-1.1.1-cp34-cp34m-macosx_10_6_intel.whl", hash = "sha256:1027c282dad077d0bae18be6794e6b6b8c91d58ed8a8d89a89d59693b9131db5"},
    {file = "MarkupSafe-1.1.1-cp34-cp34m-manylinux1_i686.whl", hash = "sha256:62fe6c95e3ec8a7fad637b7f3d372c15ec1caa01ab47926cfdf7a75b40e0eac1"},
    {file = "MarkupSafe-1.1.1-cp34-cp34m-manylinux1_x86_64.whl", hash = "sha256:88e5fcfb52ee7b911e8bb6d6aa2fd21fbecc674eadd44118a9cc3863f938e735"},
    {file = "MarkupSafe-1.1.1-cp34-cp34m-win32.whl", hash = "sha256:ade5e387d2ad0d7ebf59146cc00c8044acbd863725f887353a10df825fc8ae21"},
    {file = "MarkupSafe-1.1.1-cp34-cp34m-win_amd64.whl", hash = "sha256:09c4b7f37d6c648cb13f9230d847adf22f8171b1ccc4d5682398e77f40309235"},
    {file = "MarkupSafe-1.1.1-cp35-cp35m-macosx_10_6_intel.whl", hash = "sha256:79855e1c5b8da654cf486b830bd42c06e8780cea587384cf6545b7d9ac013a0b"},
    {file = "MarkupSafe-1.1.1-cp35-cp35m-manylinux1_i686.whl", hash = "sha256:c8716a48d94b06bb3b2524c2b77e055fb313aeb4ea620c8dd03a105574ba704f"},
    {file = "MarkupSafe-1.1.1-cp35-cp35m-manylinux1_x86_64.whl", hash = "sha256:7c1699dfe0cf8ff607dbdcc1e9b9af1755371f92a68f706051cc8c37d447c905"},
    {file = "MarkupSafe-1.1.1-cp35-cp35m-win32.whl", hash = "sha256:6dd73240d2af64df90aa7c4e7481e23825ea70af4b4922f8ede5b9e35f78a3b1"},
    {file = "MarkupSafe-1.1.1-cp35-cp35m-win_amd64.whl", hash = "sha256:9add70b36c5666a2ed02b43b335fe19002ee5235efd4b8a89bfcf9005bebac0d"},
    {file = "MarkupSafe-1.1.1-cp36-cp36m-macosx_10_6_intel.whl", hash = "sha256:24982cc2533820871eba85ba648cd53d8623687ff11cbb805be4ff7b4c971aff"},
    {file = "MarkupSafe-1.1.1-cp36-cp36m-macosx_10_9_x86_64.whl", hash = "sha256:d53bc011414228441014aa71dbec320c66468c1030aae3a6e29778a3382d96e5"},
    {file = "MarkupSafe-1.1.1-cp36-cp36m-manylinux1_i686.whl", hash = "sha256:00bc623926325b26bb9605ae9eae8a215691f33cae5df11ca5424f06f2d1f473"},
    {file = "MarkupSafe-1.1.1-cp36-cp36m-manylinux1_x86_64.whl", hash = "sha256:717ba8fe3ae9cc0006d7c451f0bb265ee07739daf76355d06366154ee68d221e"},
    {file = "MarkupSafe-1.1.1-cp36-cp36m-manylinux2010_i686.whl", hash = "sha256:3b8a6499709d29c2e2399569d96719a1b21dcd94410a586a18526b143ec8470f"},
    {file = "MarkupSafe-1.1.1-cp36-cp36m-manylinux2010_x86_64.whl", hash = "sha256:84dee80c15f1b560d55bcfe6d47b27d070b4681c699c572af2e3c7cc90a3b8e0"},
    {file = "MarkupSafe-1.1.1-cp36-cp36m-manylinux2014_aarch64.whl", hash = "sha256:b1dba4527182c95a0db8b6060cc98ac49b9e2f5e64320e2b56e47cb2831978c7"},
    {file = "MarkupSafe-1.1.1-cp36-cp36m-win32.whl", hash = "sha256:535f6fc4d397c1563d08b88e485c3496cf5784e927af890fb3c3aac7f933ec66"},
    {file = "MarkupSafe-1.1.1-cp36-cp36m-win_amd64.whl", hash = "sha256:b1282f8c00509d99fef04d8ba936b156d419be841854fe901d8ae224c59f0be5"},
    {file = "MarkupSafe-1.1.1-cp37-cp37m-macosx_10_6_intel.whl", hash = "sha256:8defac2f2ccd6805ebf65f5eeb132adcf2ab57aa11fdf4c0dd5169a004710e7d"},
    {file = "MarkupSafe-1.1.1-cp37-cp37m-macosx_10_9_x86_64.whl", hash = "sha256:bf5aa3cbcfdf57fa2ee9cd1822c862ef23037f5c832ad09cfea57fa846dec193"},
    {file = "MarkupSafe-1.1.1-cp37-cp37m-manylinux1_i686.whl", hash = "sha256:46c99d2de99945ec5cb54f23c8cd5689f6d7177305ebff350a58ce5f8de1669e"},
    {file = "MarkupSafe-1.1.1-cp37-cp37m-manylinux1_x86_64.whl", hash = "sha256:ba59edeaa2fc6114428f1637ffff42da1e311e29382d81b339c1817d37ec93c6"},
    {file = "MarkupSafe-1.1.1-cp37-cp37m-manylinux2010_i686.whl", hash = "sha256:6fffc775d90dcc9aed1b89219549b329a9250d918fd0b8fa8d93d154918422e1"},
    {file = "MarkupSafe-1.1.1-cp37-cp37m-manylinux2010_x86_64.whl", hash = "sha256:a6a744282b7718a2a62d2ed9d993cad6f5f585605ad352c11de459f4108df0a1"},
    {file = "MarkupSafe-1.1.1-cp37-cp37m-manylinux2014_aarch64.whl", hash = "sha256:195d7d2c4fbb0ee8139a6cf67194f3973a6b3042d742ebe0a9ed36d8b6f0c07f"},
    {file = "MarkupSafe-1.1.1-cp37-cp37m-win32.whl", hash = "sha256:b00c1de48212e4cc9603895652c5c410df699856a2853135b3967591e4beebc2"},
    {file = "MarkupSafe-1.1.1-cp37-cp37m-win_amd64.whl", hash = "sha256:9bf40443012702a1d2070043cb6291650a0841ece432556f784f004937f0f32c"},
    {file = "MarkupSafe-1.1.1-cp38-cp38-macosx_10_9_x86_64.whl", hash = "sha256:6788b695d50a51edb699cb55e35487e430fa21f1ed838122d722e0ff0ac5ba15"},
    {file = "MarkupSafe-1.1.1-cp38-cp38-manylinux1_i686.whl", hash = "sha256:cdb132fc825c38e1aeec2c8aa9338310d29d337bebbd7baa06889d09a60a1fa2"},
    {file = "MarkupSafe-1.1.1-cp38-cp38-manylinux1_x86_64.whl", hash = "sha256:13d3144e1e340870b25e7b10b98d779608c02016d5184cfb9927a9f10c689f42"},
    {file = "MarkupSafe-1.1.1-cp38-cp38-manylinux2010_i686.whl", hash = "sha256:acf08ac40292838b3cbbb06cfe9b2cb9ec78fce8baca31ddb87aaac2e2dc3bc2"},
    {file = "MarkupSafe-1.1.1-cp38-cp38-manylinux2010_x86_64.whl", hash = "sha256:d9be0ba6c527163cbed5e0857c451fcd092ce83947944d6c14bc95441203f032"},
    {file = "MarkupSafe-1.1.1-cp38-cp38-manylinux2014_aarch64.whl", hash = "sha256:caabedc8323f1e93231b52fc32bdcde6db817623d33e100708d9a68e1f53b26b"},
    {file = "MarkupSafe-1.1.1-cp38-cp38-win32.whl", hash = "sha256:596510de112c685489095da617b5bcbbac7dd6384aeebeda4df6025d0256a81b"},
    {file = "MarkupSafe-1.1.1-cp38-cp38-win_amd64.whl", hash = "sha256:e8313f01ba26fbbe36c7be1966a7b7424942f670f38e666995b88d012765b9be"},
    {file = "MarkupSafe-1.1.1-cp39-cp39-macosx_10_9_x86_64.whl", hash = "sha256:d73a845f227b0bfe8a7455ee623525ee656a9e2e749e4742706d80a6065d5e2c"},
    {file = "MarkupSafe-1.1.1-cp39-cp39-manylinux1_i686.whl", hash = "sha256:98bae9582248d6cf62321dcb52aaf5d9adf0bad3b40582925ef7c7f0ed85fceb"},
    {file = "MarkupSafe-1.1.1-cp39-cp39-manylinux1_x86_64.whl", hash = "sha256:2beec1e0de6924ea551859edb9e7679da6e4870d32cb766240ce17e0a0ba2014"},
    {file = "MarkupSafe-1.1.1-cp39-cp39-manylinux2010_i686.whl", hash = "sha256:7fed13866cf14bba33e7176717346713881f56d9d2bcebab207f7a036f41b850"},
    {file = "MarkupSafe-1.1.1-cp39-cp39-manylinux2010_x86_64.whl", hash = "sha256:6f1e273a344928347c1290119b493a1f0303c52f5a5eae5f16d74f48c15d4a85"},
    {file = "MarkupSafe-1.1.1-cp39-cp39-manylinux2014_aarch64.whl", hash = "sha256:feb7b34d6325451ef96bc0e36e1a6c0c1c64bc1fbec4b854f4529e51887b1621"},
    {file = "MarkupSafe-1.1.1-cp39-cp39-win32.whl", hash = "sha256:22c178a091fc6630d0d045bdb5992d2dfe14e3259760e713c490da5323866c39"},
    {file = "MarkupSafe-1.1.1-cp39-cp39-win_amd64.whl", hash = "sha256:b7d644ddb4dbd407d31ffb699f1d140bc35478da613b441c582aeb7c43838dd8"},
    {file = "MarkupSafe-1.1.1.tar.gz", hash = "sha256:29872e92839765e546828bb7754a68c418d927cd064fd4708fab9fe9c8bb116b"},
>>>>>>> 47241251
]
matplotlib = [
    {file = "matplotlib-3.4.2-cp37-cp37m-macosx_10_9_x86_64.whl", hash = "sha256:c541ee5a3287efe066bbe358320853cf4916bc14c00c38f8f3d8d75275a405a9"},
    {file = "matplotlib-3.4.2-cp37-cp37m-manylinux1_i686.whl", hash = "sha256:3a5c18dbd2c7c366da26a4ad1462fe3e03a577b39e3b503bbcf482b9cdac093c"},
    {file = "matplotlib-3.4.2-cp37-cp37m-manylinux1_x86_64.whl", hash = "sha256:a9d8cb5329df13e0cdaa14b3b43f47b5e593ec637f13f14db75bb16e46178b05"},
    {file = "matplotlib-3.4.2-cp37-cp37m-manylinux2014_aarch64.whl", hash = "sha256:7ad19f3fb6145b9eb41c08e7cbb9f8e10b91291396bee21e9ce761bb78df63ec"},
    {file = "matplotlib-3.4.2-cp37-cp37m-win32.whl", hash = "sha256:7a58f3d8fe8fac3be522c79d921c9b86e090a59637cb88e3bc51298d7a2c862a"},
    {file = "matplotlib-3.4.2-cp37-cp37m-win_amd64.whl", hash = "sha256:6382bc6e2d7e481bcd977eb131c31dee96e0fb4f9177d15ec6fb976d3b9ace1a"},
    {file = "matplotlib-3.4.2-cp38-cp38-macosx_10_9_x86_64.whl", hash = "sha256:6a6a44f27aabe720ec4fd485061e8a35784c2b9ffa6363ad546316dfc9cea04e"},
    {file = "matplotlib-3.4.2-cp38-cp38-manylinux1_i686.whl", hash = "sha256:1c1779f7ab7d8bdb7d4c605e6ffaa0614b3e80f1e3c8ccf7b9269a22dbc5986b"},
    {file = "matplotlib-3.4.2-cp38-cp38-manylinux1_x86_64.whl", hash = "sha256:5826f56055b9b1c80fef82e326097e34dc4af8c7249226b7dd63095a686177d1"},
    {file = "matplotlib-3.4.2-cp38-cp38-manylinux2014_aarch64.whl", hash = "sha256:0bea5ec5c28d49020e5d7923c2725b837e60bc8be99d3164af410eb4b4c827da"},
    {file = "matplotlib-3.4.2-cp38-cp38-win32.whl", hash = "sha256:6475d0209024a77f869163ec3657c47fed35d9b6ed8bccba8aa0f0099fbbdaa8"},
    {file = "matplotlib-3.4.2-cp38-cp38-win_amd64.whl", hash = "sha256:21b31057bbc5e75b08e70a43cefc4c0b2c2f1b1a850f4a0f7af044eb4163086c"},
    {file = "matplotlib-3.4.2-cp39-cp39-macosx_10_9_x86_64.whl", hash = "sha256:b26535b9de85326e6958cdef720ecd10bcf74a3f4371bf9a7e5b2e659c17e153"},
    {file = "matplotlib-3.4.2-cp39-cp39-manylinux1_i686.whl", hash = "sha256:32fa638cc10886885d1ca3d409d4473d6a22f7ceecd11322150961a70fab66dd"},
    {file = "matplotlib-3.4.2-cp39-cp39-manylinux1_x86_64.whl", hash = "sha256:956c8849b134b4a343598305a3ca1bdd3094f01f5efc8afccdebeffe6b315247"},
    {file = "matplotlib-3.4.2-cp39-cp39-manylinux2014_aarch64.whl", hash = "sha256:85f191bb03cb1a7b04b5c2cca4792bef94df06ef473bc49e2818105671766fee"},
    {file = "matplotlib-3.4.2-cp39-cp39-win32.whl", hash = "sha256:b1d5a2cedf5de05567c441b3a8c2651fbde56df08b82640e7f06c8cd91e201f6"},
    {file = "matplotlib-3.4.2-cp39-cp39-win_amd64.whl", hash = "sha256:df815378a754a7edd4559f8c51fc7064f779a74013644a7f5ac7a0c31f875866"},
    {file = "matplotlib-3.4.2.tar.gz", hash = "sha256:d8d994cefdff9aaba45166eb3de4f5211adb4accac85cbf97137e98f26ea0219"},
]
numpy = [
    {file = "numpy-1.20.3-cp37-cp37m-macosx_10_9_x86_64.whl", hash = "sha256:70eb5808127284c4e5c9e836208e09d685a7978b6a216db85960b1a112eeace8"},
    {file = "numpy-1.20.3-cp37-cp37m-manylinux_2_12_i686.manylinux2010_i686.whl", hash = "sha256:6ca2b85a5997dabc38301a22ee43c82adcb53ff660b89ee88dded6b33687e1d8"},
    {file = "numpy-1.20.3-cp37-cp37m-manylinux_2_12_x86_64.manylinux2010_x86_64.whl", hash = "sha256:c5bf0e132acf7557fc9bb8ded8b53bbbbea8892f3c9a1738205878ca9434206a"},
    {file = "numpy-1.20.3-cp37-cp37m-manylinux_2_17_aarch64.manylinux2014_aarch64.whl", hash = "sha256:db250fd3e90117e0312b611574cd1b3f78bec046783195075cbd7ba9c3d73f16"},
    {file = "numpy-1.20.3-cp37-cp37m-manylinux_2_5_i686.manylinux1_i686.whl", hash = "sha256:637d827248f447e63585ca3f4a7d2dfaa882e094df6cfa177cc9cf9cd6cdf6d2"},
    {file = "numpy-1.20.3-cp37-cp37m-manylinux_2_5_x86_64.manylinux1_x86_64.whl", hash = "sha256:8b7bb4b9280da3b2856cb1fc425932f46fba609819ee1c62256f61799e6a51d2"},
    {file = "numpy-1.20.3-cp37-cp37m-win32.whl", hash = "sha256:67d44acb72c31a97a3d5d33d103ab06d8ac20770e1c5ad81bdb3f0c086a56cf6"},
    {file = "numpy-1.20.3-cp37-cp37m-win_amd64.whl", hash = "sha256:43909c8bb289c382170e0282158a38cf306a8ad2ff6dfadc447e90f9961bef43"},
    {file = "numpy-1.20.3-cp38-cp38-macosx_10_9_x86_64.whl", hash = "sha256:f1452578d0516283c87608a5a5548b0cdde15b99650efdfd85182102ef7a7c17"},
    {file = "numpy-1.20.3-cp38-cp38-manylinux_2_12_i686.manylinux2010_i686.whl", hash = "sha256:6e51534e78d14b4a009a062641f465cfaba4fdcb046c3ac0b1f61dd97c861b1b"},
    {file = "numpy-1.20.3-cp38-cp38-manylinux_2_12_x86_64.manylinux2010_x86_64.whl", hash = "sha256:e515c9a93aebe27166ec9593411c58494fa98e5fcc219e47260d9ab8a1cc7f9f"},
    {file = "numpy-1.20.3-cp38-cp38-manylinux_2_17_aarch64.manylinux2014_aarch64.whl", hash = "sha256:c1c09247ccea742525bdb5f4b5ceeacb34f95731647fe55774aa36557dbb5fa4"},
    {file = "numpy-1.20.3-cp38-cp38-manylinux_2_5_i686.manylinux1_i686.whl", hash = "sha256:66fbc6fed94a13b9801fb70b96ff30605ab0a123e775a5e7a26938b717c5d71a"},
    {file = "numpy-1.20.3-cp38-cp38-manylinux_2_5_x86_64.manylinux1_x86_64.whl", hash = "sha256:ea9cff01e75a956dbee133fa8e5b68f2f92175233de2f88de3a682dd94deda65"},
    {file = "numpy-1.20.3-cp38-cp38-win32.whl", hash = "sha256:f39a995e47cb8649673cfa0579fbdd1cdd33ea497d1728a6cb194d6252268e48"},
    {file = "numpy-1.20.3-cp38-cp38-win_amd64.whl", hash = "sha256:1676b0a292dd3c99e49305a16d7a9f42a4ab60ec522eac0d3dd20cdf362ac010"},
    {file = "numpy-1.20.3-cp39-cp39-macosx_10_9_x86_64.whl", hash = "sha256:830b044f4e64a76ba71448fce6e604c0fc47a0e54d8f6467be23749ac2cbd2fb"},
    {file = "numpy-1.20.3-cp39-cp39-manylinux_2_12_i686.manylinux2010_i686.whl", hash = "sha256:55b745fca0a5ab738647d0e4db099bd0a23279c32b31a783ad2ccea729e632df"},
    {file = "numpy-1.20.3-cp39-cp39-manylinux_2_12_x86_64.manylinux2010_x86_64.whl", hash = "sha256:5d050e1e4bc9ddb8656d7b4f414557720ddcca23a5b88dd7cff65e847864c400"},
    {file = "numpy-1.20.3-cp39-cp39-manylinux_2_17_aarch64.manylinux2014_aarch64.whl", hash = "sha256:a9c65473ebc342715cb2d7926ff1e202c26376c0dcaaee85a1fd4b8d8c1d3b2f"},
    {file = "numpy-1.20.3-cp39-cp39-win32.whl", hash = "sha256:16f221035e8bd19b9dc9a57159e38d2dd060b48e93e1d843c49cb370b0f415fd"},
    {file = "numpy-1.20.3-cp39-cp39-win_amd64.whl", hash = "sha256:6690080810f77485667bfbff4f69d717c3be25e5b11bb2073e76bb3f578d99b4"},
    {file = "numpy-1.20.3-pp37-pypy37_pp73-manylinux_2_12_x86_64.manylinux2010_x86_64.whl", hash = "sha256:4e465afc3b96dbc80cf4a5273e5e2b1e3451286361b4af70ce1adb2984d392f9"},
    {file = "numpy-1.20.3.zip", hash = "sha256:e55185e51b18d788e49fe8305fd73ef4470596b33fc2c1ceb304566b99c71a69"},
]
packaging = [
    {file = "packaging-20.9-py2.py3-none-any.whl", hash = "sha256:67714da7f7bc052e064859c05c595155bd1ee9f69f76557e21f051443c20947a"},
    {file = "packaging-20.9.tar.gz", hash = "sha256:5b327ac1320dc863dca72f4514ecc086f31186744b84a230374cc1fd776feae5"},
]
pandas = [
    {file = "pandas-1.2.4-cp37-cp37m-macosx_10_9_x86_64.whl", hash = "sha256:c601c6fdebc729df4438ec1f62275d6136a0dd14d332fc0e8ce3f7d2aadb4dd6"},
    {file = "pandas-1.2.4-cp37-cp37m-manylinux1_i686.whl", hash = "sha256:8d4c74177c26aadcfb4fd1de6c1c43c2bf822b3e0fc7a9b409eeaf84b3e92aaa"},
    {file = "pandas-1.2.4-cp37-cp37m-manylinux1_x86_64.whl", hash = "sha256:b730add5267f873b3383c18cac4df2527ac4f0f0eed1c6cf37fcb437e25cf558"},
    {file = "pandas-1.2.4-cp37-cp37m-win32.whl", hash = "sha256:2cb7e8f4f152f27dc93f30b5c7a98f6c748601ea65da359af734dd0cf3fa733f"},
    {file = "pandas-1.2.4-cp37-cp37m-win_amd64.whl", hash = "sha256:2111c25e69fa9365ba80bbf4f959400054b2771ac5d041ed19415a8b488dc70a"},
    {file = "pandas-1.2.4-cp38-cp38-macosx_10_9_x86_64.whl", hash = "sha256:167693a80abc8eb28051fbd184c1b7afd13ce2c727a5af47b048f1ea3afefff4"},
    {file = "pandas-1.2.4-cp38-cp38-manylinux1_i686.whl", hash = "sha256:612add929bf3ba9d27b436cc8853f5acc337242d6b584203f207e364bb46cb12"},
    {file = "pandas-1.2.4-cp38-cp38-manylinux1_x86_64.whl", hash = "sha256:971e2a414fce20cc5331fe791153513d076814d30a60cd7348466943e6e909e4"},
    {file = "pandas-1.2.4-cp38-cp38-win32.whl", hash = "sha256:68d7baa80c74aaacbed597265ca2308f017859123231542ff8a5266d489e1858"},
    {file = "pandas-1.2.4-cp38-cp38-win_amd64.whl", hash = "sha256:bd659c11a4578af740782288cac141a322057a2e36920016e0fc7b25c5a4b686"},
    {file = "pandas-1.2.4-cp39-cp39-macosx_10_9_x86_64.whl", hash = "sha256:9db70ffa8b280bb4de83f9739d514cd0735825e79eef3a61d312420b9f16b758"},
    {file = "pandas-1.2.4-cp39-cp39-manylinux1_i686.whl", hash = "sha256:298f0553fd3ba8e002c4070a723a59cdb28eda579f3e243bc2ee397773f5398b"},
    {file = "pandas-1.2.4-cp39-cp39-manylinux1_x86_64.whl", hash = "sha256:52d2472acbb8a56819a87aafdb8b5b6d2b3386e15c95bde56b281882529a7ded"},
    {file = "pandas-1.2.4-cp39-cp39-win32.whl", hash = "sha256:d0877407359811f7b853b548a614aacd7dea83b0c0c84620a9a643f180060950"},
    {file = "pandas-1.2.4-cp39-cp39-win_amd64.whl", hash = "sha256:2b063d41803b6a19703b845609c0b700913593de067b552a8b24dd8eeb8c9895"},
    {file = "pandas-1.2.4.tar.gz", hash = "sha256:649ecab692fade3cbfcf967ff936496b0cfba0af00a55dfaacd82bdda5cb2279"},
]
patsy = [
    {file = "patsy-0.5.1-py2.py3-none-any.whl", hash = "sha256:5465be1c0e670c3a965355ec09e9a502bf2c4cbe4875e8528b0221190a8a5d40"},
    {file = "patsy-0.5.1.tar.gz", hash = "sha256:f115cec4201e1465cd58b9866b0b0e7b941caafec129869057405bfe5b5e3991"},
]
pillow = [
    {file = "Pillow-8.2.0-cp36-cp36m-macosx_10_10_x86_64.whl", hash = "sha256:dc38f57d8f20f06dd7c3161c59ca2c86893632623f33a42d592f097b00f720a9"},
    {file = "Pillow-8.2.0-cp36-cp36m-manylinux1_i686.whl", hash = "sha256:a013cbe25d20c2e0c4e85a9daf438f85121a4d0344ddc76e33fd7e3965d9af4b"},
    {file = "Pillow-8.2.0-cp36-cp36m-manylinux1_x86_64.whl", hash = "sha256:8bb1e155a74e1bfbacd84555ea62fa21c58e0b4e7e6b20e4447b8d07990ac78b"},
    {file = "Pillow-8.2.0-cp36-cp36m-manylinux2014_aarch64.whl", hash = "sha256:c5236606e8570542ed424849f7852a0ff0bce2c4c8d0ba05cc202a5a9c97dee9"},
    {file = "Pillow-8.2.0-cp36-cp36m-win32.whl", hash = "sha256:12e5e7471f9b637762453da74e390e56cc43e486a88289995c1f4c1dc0bfe727"},
    {file = "Pillow-8.2.0-cp36-cp36m-win_amd64.whl", hash = "sha256:5afe6b237a0b81bd54b53f835a153770802f164c5570bab5e005aad693dab87f"},
    {file = "Pillow-8.2.0-cp37-cp37m-macosx_10_10_x86_64.whl", hash = "sha256:cb7a09e173903541fa888ba010c345893cd9fc1b5891aaf060f6ca77b6a3722d"},
    {file = "Pillow-8.2.0-cp37-cp37m-manylinux1_i686.whl", hash = "sha256:0d19d70ee7c2ba97631bae1e7d4725cdb2ecf238178096e8c82ee481e189168a"},
    {file = "Pillow-8.2.0-cp37-cp37m-manylinux1_x86_64.whl", hash = "sha256:083781abd261bdabf090ad07bb69f8f5599943ddb539d64497ed021b2a67e5a9"},
    {file = "Pillow-8.2.0-cp37-cp37m-manylinux2014_aarch64.whl", hash = "sha256:c6b39294464b03457f9064e98c124e09008b35a62e3189d3513e5148611c9388"},
    {file = "Pillow-8.2.0-cp37-cp37m-win32.whl", hash = "sha256:01425106e4e8cee195a411f729cff2a7d61813b0b11737c12bd5991f5f14bcd5"},
    {file = "Pillow-8.2.0-cp37-cp37m-win_amd64.whl", hash = "sha256:3b570f84a6161cf8865c4e08adf629441f56e32f180f7aa4ccbd2e0a5a02cba2"},
    {file = "Pillow-8.2.0-cp38-cp38-macosx_10_10_x86_64.whl", hash = "sha256:031a6c88c77d08aab84fecc05c3cde8414cd6f8406f4d2b16fed1e97634cc8a4"},
    {file = "Pillow-8.2.0-cp38-cp38-manylinux1_i686.whl", hash = "sha256:66cc56579fd91f517290ab02c51e3a80f581aba45fd924fcdee01fa06e635812"},
    {file = "Pillow-8.2.0-cp38-cp38-manylinux1_x86_64.whl", hash = "sha256:6c32cc3145928c4305d142ebec682419a6c0a8ce9e33db900027ddca1ec39178"},
    {file = "Pillow-8.2.0-cp38-cp38-manylinux2014_aarch64.whl", hash = "sha256:624b977355cde8b065f6d51b98497d6cd5fbdd4f36405f7a8790e3376125e2bb"},
    {file = "Pillow-8.2.0-cp38-cp38-win32.whl", hash = "sha256:5cbf3e3b1014dddc45496e8cf38b9f099c95a326275885199f427825c6522232"},
    {file = "Pillow-8.2.0-cp38-cp38-win_amd64.whl", hash = "sha256:463822e2f0d81459e113372a168f2ff59723e78528f91f0bd25680ac185cf797"},
    {file = "Pillow-8.2.0-cp39-cp39-macosx_10_10_x86_64.whl", hash = "sha256:95d5ef984eff897850f3a83883363da64aae1000e79cb3c321915468e8c6add5"},
    {file = "Pillow-8.2.0-cp39-cp39-macosx_11_0_arm64.whl", hash = "sha256:b91c36492a4bbb1ee855b7d16fe51379e5f96b85692dc8210831fbb24c43e484"},
    {file = "Pillow-8.2.0-cp39-cp39-manylinux1_i686.whl", hash = "sha256:d68cb92c408261f806b15923834203f024110a2e2872ecb0bd2a110f89d3c602"},
    {file = "Pillow-8.2.0-cp39-cp39-manylinux1_x86_64.whl", hash = "sha256:f217c3954ce5fd88303fc0c317af55d5e0204106d86dea17eb8205700d47dec2"},
    {file = "Pillow-8.2.0-cp39-cp39-manylinux2014_aarch64.whl", hash = "sha256:5b70110acb39f3aff6b74cf09bb4169b167e2660dabc304c1e25b6555fa781ef"},
    {file = "Pillow-8.2.0-cp39-cp39-win32.whl", hash = "sha256:a7d5e9fad90eff8f6f6106d3b98b553a88b6f976e51fce287192a5d2d5363713"},
    {file = "Pillow-8.2.0-cp39-cp39-win_amd64.whl", hash = "sha256:238c197fc275b475e87c1453b05b467d2d02c2915fdfdd4af126145ff2e4610c"},
    {file = "Pillow-8.2.0-pp36-pypy36_pp73-macosx_10_10_x86_64.whl", hash = "sha256:0e04d61f0064b545b989126197930807c86bcbd4534d39168f4aa5fda39bb8f9"},
    {file = "Pillow-8.2.0-pp36-pypy36_pp73-manylinux2010_i686.whl", hash = "sha256:63728564c1410d99e6d1ae8e3b810fe012bc440952168af0a2877e8ff5ab96b9"},
    {file = "Pillow-8.2.0-pp36-pypy36_pp73-manylinux2010_x86_64.whl", hash = "sha256:c03c07ed32c5324939b19e36ae5f75c660c81461e312a41aea30acdd46f93a7c"},
    {file = "Pillow-8.2.0-pp37-pypy37_pp73-macosx_10_10_x86_64.whl", hash = "sha256:4d98abdd6b1e3bf1a1cbb14c3895226816e666749ac040c4e2554231068c639b"},
    {file = "Pillow-8.2.0-pp37-pypy37_pp73-manylinux2010_i686.whl", hash = "sha256:aac00e4bc94d1b7813fe882c28990c1bc2f9d0e1aa765a5f2b516e8a6a16a9e4"},
    {file = "Pillow-8.2.0-pp37-pypy37_pp73-manylinux2010_x86_64.whl", hash = "sha256:22fd0f42ad15dfdde6c581347eaa4adb9a6fc4b865f90b23378aa7914895e120"},
    {file = "Pillow-8.2.0-pp37-pypy37_pp73-win32.whl", hash = "sha256:e98eca29a05913e82177b3ba3d198b1728e164869c613d76d0de4bde6768a50e"},
    {file = "Pillow-8.2.0.tar.gz", hash = "sha256:a787ab10d7bb5494e5f76536ac460741788f1fbce851068d73a87ca7c35fc3e1"},
]
pluggy = [
    {file = "pluggy-0.13.1-py2.py3-none-any.whl", hash = "sha256:966c145cd83c96502c3c3868f50408687b38434af77734af1e9ca461a4081d2d"},
    {file = "pluggy-0.13.1.tar.gz", hash = "sha256:15b2acde666561e1298d71b523007ed7364de07029219b604cf808bfa1c765b0"},
]
py = [
    {file = "py-1.10.0-py2.py3-none-any.whl", hash = "sha256:3b80836aa6d1feeaa108e046da6423ab8f6ceda6468545ae8d02d9d58d18818a"},
    {file = "py-1.10.0.tar.gz", hash = "sha256:21b81bda15b66ef5e1a777a21c4dcd9c20ad3efd0b3f817e7a809035269e1bd3"},
]
pygments = [
    {file = "Pygments-2.9.0-py3-none-any.whl", hash = "sha256:d66e804411278594d764fc69ec36ec13d9ae9147193a1740cd34d272ca383b8e"},
    {file = "Pygments-2.9.0.tar.gz", hash = "sha256:a18f47b506a429f6f4b9df81bb02beab9ca21d0a5fee38ed15aef65f0545519f"},
]
pyparsing = [
    {file = "pyparsing-2.4.7-py2.py3-none-any.whl", hash = "sha256:ef9d7589ef3c200abe66653d3f1ab1033c3c419ae9b9bdb1240a85b024efc88b"},
    {file = "pyparsing-2.4.7.tar.gz", hash = "sha256:c203ec8783bf771a155b207279b9bccb8dea02d8f0c9e5f8ead507bc3246ecc1"},
]
pytest = [
    {file = "pytest-6.2.4-py3-none-any.whl", hash = "sha256:91ef2131a9bd6be8f76f1f08eac5c5317221d6ad1e143ae03894b862e8976890"},
    {file = "pytest-6.2.4.tar.gz", hash = "sha256:50bcad0a0b9c5a72c8e4e7c9855a3ad496ca6a881a3641b4260605450772c54b"},
]
pytest-cov = [
    {file = "pytest-cov-2.12.0.tar.gz", hash = "sha256:8535764137fecce504a49c2b742288e3d34bc09eed298ad65963616cc98fd45e"},
    {file = "pytest_cov-2.12.0-py2.py3-none-any.whl", hash = "sha256:95d4933dcbbacfa377bb60b29801daa30d90c33981ab2a79e9ab4452c165066e"},
]
pytest-cover = [
    {file = "pytest-cover-3.0.0.tar.gz", hash = "sha256:5bdb6c1cc3dd75583bb7bc2c57f5e1034a1bfcb79d27c71aceb0b16af981dbf4"},
    {file = "pytest_cover-3.0.0-py2.py3-none-any.whl", hash = "sha256:578249955eb3b5f3991209df6e532bb770b647743b7392d3d97698dc02f39ebb"},
]
pytest-coverage = [
    {file = "pytest-coverage-0.0.tar.gz", hash = "sha256:db6af2cbd7e458c7c9fd2b4207cee75258243c8a81cad31a7ee8cfad5be93c05"},
    {file = "pytest_coverage-0.0-py2.py3-none-any.whl", hash = "sha256:dedd084c5e74d8e669355325916dc011539b190355021b037242514dee546368"},
]
python-dateutil = [
    {file = "python-dateutil-2.8.1.tar.gz", hash = "sha256:73ebfe9dbf22e832286dafa60473e4cd239f8592f699aa5adaf10050e6e1823c"},
    {file = "python_dateutil-2.8.1-py2.py3-none-any.whl", hash = "sha256:75bb3f31ea686f1197762692a9ee6a7550b59fc6ca3a1f4b5d7e32fb98e2da2a"},
]
pytz = [
    {file = "pytz-2021.1-py2.py3-none-any.whl", hash = "sha256:eb10ce3e7736052ed3623d49975ce333bcd712c7bb19a58b9e2089d4057d0798"},
    {file = "pytz-2021.1.tar.gz", hash = "sha256:83a4a90894bf38e243cf052c8b58f381bfe9a7a483f6a9cab140bc7f702ac4da"},
]
requests = [
    {file = "requests-2.25.1-py2.py3-none-any.whl", hash = "sha256:c210084e36a42ae6b9219e00e48287def368a26d03a048ddad7bfee44f75871e"},
    {file = "requests-2.25.1.tar.gz", hash = "sha256:27973dd4a904a4f13b263a19c866c13b92a39ed1c964655f025f3f8d3d75b804"},
]
scipy = [
    {file = "scipy-1.6.1-cp37-cp37m-macosx_10_9_x86_64.whl", hash = "sha256:a15a1f3fc0abff33e792d6049161b7795909b40b97c6cc2934ed54384017ab76"},
    {file = "scipy-1.6.1-cp37-cp37m-manylinux1_i686.whl", hash = "sha256:e79570979ccdc3d165456dd62041d9556fb9733b86b4b6d818af7a0afc15f092"},
    {file = "scipy-1.6.1-cp37-cp37m-manylinux1_x86_64.whl", hash = "sha256:a423533c55fec61456dedee7b6ee7dce0bb6bfa395424ea374d25afa262be261"},
    {file = "scipy-1.6.1-cp37-cp37m-manylinux2014_aarch64.whl", hash = "sha256:33d6b7df40d197bdd3049d64e8e680227151673465e5d85723b3b8f6b15a6ced"},
    {file = "scipy-1.6.1-cp37-cp37m-win32.whl", hash = "sha256:6725e3fbb47da428794f243864f2297462e9ee448297c93ed1dcbc44335feb78"},
    {file = "scipy-1.6.1-cp37-cp37m-win_amd64.whl", hash = "sha256:5fa9c6530b1661f1370bcd332a1e62ca7881785cc0f80c0d559b636567fab63c"},
    {file = "scipy-1.6.1-cp38-cp38-macosx_10_9_x86_64.whl", hash = "sha256:bd50daf727f7c195e26f27467c85ce653d41df4358a25b32434a50d8870fc519"},
    {file = "scipy-1.6.1-cp38-cp38-manylinux1_i686.whl", hash = "sha256:f46dd15335e8a320b0fb4685f58b7471702234cba8bb3442b69a3e1dc329c345"},
    {file = "scipy-1.6.1-cp38-cp38-manylinux1_x86_64.whl", hash = "sha256:0e5b0ccf63155d90da576edd2768b66fb276446c371b73841e3503be1d63fb5d"},
    {file = "scipy-1.6.1-cp38-cp38-manylinux2014_aarch64.whl", hash = "sha256:2481efbb3740977e3c831edfd0bd9867be26387cacf24eb5e366a6a374d3d00d"},
    {file = "scipy-1.6.1-cp38-cp38-win32.whl", hash = "sha256:68cb4c424112cd4be886b4d979c5497fba190714085f46b8ae67a5e4416c32b4"},
    {file = "scipy-1.6.1-cp38-cp38-win_amd64.whl", hash = "sha256:5f331eeed0297232d2e6eea51b54e8278ed8bb10b099f69c44e2558c090d06bf"},
    {file = "scipy-1.6.1-cp39-cp39-macosx_10_9_x86_64.whl", hash = "sha256:0c8a51d33556bf70367452d4d601d1742c0e806cd0194785914daf19775f0e67"},
    {file = "scipy-1.6.1-cp39-cp39-manylinux1_i686.whl", hash = "sha256:83bf7c16245c15bc58ee76c5418e46ea1811edcc2e2b03041b804e46084ab627"},
    {file = "scipy-1.6.1-cp39-cp39-manylinux1_x86_64.whl", hash = "sha256:794e768cc5f779736593046c9714e0f3a5940bc6dcc1dba885ad64cbfb28e9f0"},
    {file = "scipy-1.6.1-cp39-cp39-manylinux2014_aarch64.whl", hash = "sha256:5da5471aed911fe7e52b86bf9ea32fb55ae93e2f0fac66c32e58897cfb02fa07"},
    {file = "scipy-1.6.1-cp39-cp39-win32.whl", hash = "sha256:8e403a337749ed40af60e537cc4d4c03febddcc56cd26e774c9b1b600a70d3e4"},
    {file = "scipy-1.6.1-cp39-cp39-win_amd64.whl", hash = "sha256:a5193a098ae9f29af283dcf0041f762601faf2e595c0db1da929875b7570353f"},
    {file = "scipy-1.6.1.tar.gz", hash = "sha256:c4fceb864890b6168e79b0e714c585dbe2fd4222768ee90bc1aa0f8218691b11"},
]
seaborn = [
    {file = "seaborn-0.10.1-py3-none-any.whl", hash = "sha256:c901ce494541fb4714cfa7db79d0232dc3f4c4dfd3f273bacf17816084df5b53"},
    {file = "seaborn-0.10.1.tar.gz", hash = "sha256:2d1a0c9d6bd1bc3cadb0364b8f06540f51322a670cf8438d0fde1c1c7317adc0"},
]
six = [
    {file = "six-1.16.0-py2.py3-none-any.whl", hash = "sha256:8abb2f1d86890a2dfb989f9a77cfcfd3e47c2a354b01111771326f8aa26e0254"},
    {file = "six-1.16.0.tar.gz", hash = "sha256:1e61c37477a1626458e36f7b1d82aa5c9b094fa4802892072e49de9c60c4c926"},
]
snowballstemmer = [
    {file = "snowballstemmer-2.1.0-py2.py3-none-any.whl", hash = "sha256:b51b447bea85f9968c13b650126a888aabd4cb4463fca868ec596826325dedc2"},
    {file = "snowballstemmer-2.1.0.tar.gz", hash = "sha256:e997baa4f2e9139951b6f4c631bad912dfd3c792467e2f03d7239464af90e914"},
]
soupsieve = [
    {file = "soupsieve-2.2.1-py3-none-any.whl", hash = "sha256:c2c1c2d44f158cdbddab7824a9af8c4f83c76b1e23e049479aa432feb6c4c23b"},
    {file = "soupsieve-2.2.1.tar.gz", hash = "sha256:052774848f448cf19c7e959adf5566904d525f33a3f8b6ba6f6f8f26ec7de0cc"},
]
sphinx = [
    {file = "Sphinx-3.5.4-py3-none-any.whl", hash = "sha256:2320d4e994a191f4b4be27da514e46b3d6b420f2ff895d064f52415d342461e8"},
    {file = "Sphinx-3.5.4.tar.gz", hash = "sha256:19010b7b9fa0dc7756a6e105b2aacd3a80f798af3c25c273be64d7beeb482cb1"},
]
sphinx-rtd-theme = [
    {file = "sphinx_rtd_theme-0.5.2-py2.py3-none-any.whl", hash = "sha256:4a05bdbe8b1446d77a01e20a23ebc6777c74f43237035e76be89699308987d6f"},
    {file = "sphinx_rtd_theme-0.5.2.tar.gz", hash = "sha256:32bd3b5d13dc8186d7a42fc816a23d32e83a4827d7d9882948e7b837c232da5a"},
]
sphinxcontrib-applehelp = [
    {file = "sphinxcontrib-applehelp-1.0.2.tar.gz", hash = "sha256:a072735ec80e7675e3f432fcae8610ecf509c5f1869d17e2eecff44389cdbc58"},
    {file = "sphinxcontrib_applehelp-1.0.2-py2.py3-none-any.whl", hash = "sha256:806111e5e962be97c29ec4c1e7fe277bfd19e9652fb1a4392105b43e01af885a"},
]
sphinxcontrib-devhelp = [
    {file = "sphinxcontrib-devhelp-1.0.2.tar.gz", hash = "sha256:ff7f1afa7b9642e7060379360a67e9c41e8f3121f2ce9164266f61b9f4b338e4"},
    {file = "sphinxcontrib_devhelp-1.0.2-py2.py3-none-any.whl", hash = "sha256:8165223f9a335cc1af7ffe1ed31d2871f325254c0423bc0c4c7cd1c1e4734a2e"},
]
sphinxcontrib-htmlhelp = [
    {file = "sphinxcontrib-htmlhelp-2.0.0.tar.gz", hash = "sha256:f5f8bb2d0d629f398bf47d0d69c07bc13b65f75a81ad9e2f71a63d4b7a2f6db2"},
    {file = "sphinxcontrib_htmlhelp-2.0.0-py2.py3-none-any.whl", hash = "sha256:d412243dfb797ae3ec2b59eca0e52dac12e75a241bf0e4eb861e450d06c6ed07"},
]
sphinxcontrib-jsmath = [
    {file = "sphinxcontrib-jsmath-1.0.1.tar.gz", hash = "sha256:a9925e4a4587247ed2191a22df5f6970656cb8ca2bd6284309578f2153e0c4b8"},
    {file = "sphinxcontrib_jsmath-1.0.1-py2.py3-none-any.whl", hash = "sha256:2ec2eaebfb78f3f2078e73666b1415417a116cc848b72e5172e596c871103178"},
]
sphinxcontrib-qthelp = [
    {file = "sphinxcontrib-qthelp-1.0.3.tar.gz", hash = "sha256:4c33767ee058b70dba89a6fc5c1892c0d57a54be67ddd3e7875a18d14cba5a72"},
    {file = "sphinxcontrib_qthelp-1.0.3-py2.py3-none-any.whl", hash = "sha256:bd9fc24bcb748a8d51fd4ecaade681350aa63009a347a8c14e637895444dfab6"},
]
sphinxcontrib-serializinghtml = [
    {file = "sphinxcontrib-serializinghtml-1.1.5.tar.gz", hash = "sha256:aa5f6de5dfdf809ef505c4895e51ef5c9eac17d0f287933eb49ec495280b6952"},
    {file = "sphinxcontrib_serializinghtml-1.1.5-py2.py3-none-any.whl", hash = "sha256:352a9a00ae864471d3a7ead8d7d79f5fc0b57e8b3f95e9867eb9eb28999b92fd"},
]
statsmodels = [
    {file = "statsmodels-0.12.2-cp36-cp36m-macosx_10_15_x86_64.whl", hash = "sha256:c1d98ce2072f5e772cbf91d05475490368da5d3ee4a3150062330c7b83221ceb"},
    {file = "statsmodels-0.12.2-cp36-cp36m-manylinux1_i686.whl", hash = "sha256:4184487e9c281acad3d0bda19445c69db292f0dbb18f25ebf56a7966a0a28eef"},
    {file = "statsmodels-0.12.2-cp36-cp36m-manylinux1_x86_64.whl", hash = "sha256:37e107fa11299090ed90f93c7172162b850c28fd09999937b971926813e887c5"},
    {file = "statsmodels-0.12.2-cp36-none-win32.whl", hash = "sha256:5d3e7333e1c5b234797ed57c3d1533371374c1e1e7e7ed54d27805611f96e2d5"},
    {file = "statsmodels-0.12.2-cp36-none-win_amd64.whl", hash = "sha256:aaf3c75fd22cb9dcf9c1b28f8ae87521310870f4dd8a6a4f1010f1e46d992377"},
    {file = "statsmodels-0.12.2-cp37-cp37m-macosx_10_15_x86_64.whl", hash = "sha256:c48b7cbb37a651bb1cd23614abc10f447845ad3c3a713bf74e2aad20cfc94ae7"},
    {file = "statsmodels-0.12.2-cp37-cp37m-manylinux1_i686.whl", hash = "sha256:a3bd3922463dda8ad33e5e5075d2080e9e012aeb2032b5cdaeea9b79c2472000"},
    {file = "statsmodels-0.12.2-cp37-cp37m-manylinux1_x86_64.whl", hash = "sha256:43de84bc08c8b9f778502aed7a476d6e68674e6878718e533b07d569cf0927a9"},
    {file = "statsmodels-0.12.2-cp37-none-win32.whl", hash = "sha256:0197855aa1d40c42532d6a75b4ca72e30826a50d90ec3047a404f9702d8b814f"},
    {file = "statsmodels-0.12.2-cp37-none-win_amd64.whl", hash = "sha256:93273aa1c31caf59bcce9790ca4c3f54fdc45a37c61084d06f1ba4fbe56e7752"},
    {file = "statsmodels-0.12.2-cp38-cp38-macosx_10_15_x86_64.whl", hash = "sha256:3e94306d4c07e332532ea4911d1f1d1f661c79aa73f22c5bb22e6dd47b40d562"},
    {file = "statsmodels-0.12.2-cp38-cp38-manylinux1_i686.whl", hash = "sha256:f3a7622f3d0ce2fc204f43b74de4e03e42775609705bf94d656b730482ca935a"},
    {file = "statsmodels-0.12.2-cp38-cp38-manylinux1_x86_64.whl", hash = "sha256:587deb788e7f8f3f866d28e812cf5c082b4d4a2d3f5beea94d0e9699ea71ef22"},
    {file = "statsmodels-0.12.2-cp38-none-win32.whl", hash = "sha256:cbbdf6f708c9a1f1fad5cdea5e4342d6fdb37e42e92288c2cf906b99976ffe15"},
    {file = "statsmodels-0.12.2-cp38-none-win_amd64.whl", hash = "sha256:1fa720e895112a1b04b27002218b0ea7f10dd1d9cffd1c018c88bbfb82520f57"},
    {file = "statsmodels-0.12.2-cp39-cp39-macosx_10_15_x86_64.whl", hash = "sha256:c3782ce846a52862ac72f89d22b6b1ca13d877bc593872309228a6f05d934321"},
    {file = "statsmodels-0.12.2-cp39-cp39-manylinux1_i686.whl", hash = "sha256:8f93cb3f7d87c1fc7e51b3b239371c25a17a0a8e782467fdf4788cfef600724a"},
    {file = "statsmodels-0.12.2-cp39-cp39-manylinux1_x86_64.whl", hash = "sha256:f61f33f64760a22100b6b146217823f73cfedd251c9bdbd58453ca94e63326c7"},
    {file = "statsmodels-0.12.2-cp39-none-win32.whl", hash = "sha256:3aab85174444f1bcad1e9218a3d3db08f0f86eeb97985236ca8605a0a39ce305"},
    {file = "statsmodels-0.12.2-cp39-none-win_amd64.whl", hash = "sha256:94d3632d56c13eebebaefb52bd4b43144ad5a131337b57842f46db826fa7d2d3"},
    {file = "statsmodels-0.12.2.tar.gz", hash = "sha256:8ad7a7ae7cdd929095684118e3b05836c0ccb08b6a01fe984159475d174a1b10"},
]
toml = [
    {file = "toml-0.10.2-py2.py3-none-any.whl", hash = "sha256:806143ae5bfb6a3c6e736a764057db0e6a0e05e338b5630894a5f779cabb4f9b"},
    {file = "toml-0.10.2.tar.gz", hash = "sha256:b3bda1d108d5dd99f4a20d24d9c348e91c4db7ab1b749200bded2f839ccbe68f"},
]
typing-extensions = [
    {file = "typing_extensions-3.10.0.0-py2-none-any.whl", hash = "sha256:0ac0f89795dd19de6b97debb0c6af1c70987fd80a2d62d1958f7e56fcc31b497"},
    {file = "typing_extensions-3.10.0.0-py3-none-any.whl", hash = "sha256:779383f6086d90c99ae41cf0ff39aac8a7937a9283ce0a414e5dd782f4c94a84"},
    {file = "typing_extensions-3.10.0.0.tar.gz", hash = "sha256:50b6f157849174217d0656f99dc82fe932884fb250826c18350e159ec6cdf342"},
]
urllib3 = [
    {file = "urllib3-1.26.4-py2.py3-none-any.whl", hash = "sha256:2f4da4594db7e1e110a944bb1b551fdf4e6c136ad42e4234131391e21eb5b0df"},
    {file = "urllib3-1.26.4.tar.gz", hash = "sha256:e7b021f7241115872f92f43c6508082facffbd1c048e3c6e2bb9c2a157e28937"},
]
zipp = [
    {file = "zipp-3.4.1-py3-none-any.whl", hash = "sha256:51cb66cc54621609dd593d1787f286ee42a5c0adbb4b29abea5a63edc3e03098"},
    {file = "zipp-3.4.1.tar.gz", hash = "sha256:3607921face881ba3e026887d8150cca609d517579abe052ac81fc5aeffdbd76"},
]<|MERGE_RESOLUTION|>--- conflicted
+++ resolved
@@ -16,7 +16,6 @@
 
 [[package]]
 name = "attrs"
-<<<<<<< HEAD
 version = "21.2.0"
 description = "Classes Without Boilerplate"
 category = "dev"
@@ -32,32 +31,15 @@
 [[package]]
 name = "babel"
 version = "2.9.1"
-=======
-version = "20.1.0"
-description = "Classes Without Boilerplate"
+description = "Internationalization utilities"
 category = "dev"
 optional = false
 python-versions = ">=2.7, !=3.0.*, !=3.1.*, !=3.2.*, !=3.3.*"
 
-[package.extras]
-dev = ["coverage[toml] (>=5.0.2)", "hypothesis", "pympler", "pytest (>=4.3.0)", "six", "zope.interface", "sphinx", "sphinx-rtd-theme", "pre-commit"]
-docs = ["sphinx", "sphinx-rtd-theme", "zope.interface"]
-tests = ["coverage[toml] (>=5.0.2)", "hypothesis", "pympler", "pytest (>=4.3.0)", "six", "zope.interface"]
-
-[[package]]
-name = "babel"
-version = "2.8.0"
->>>>>>> 47241251
-description = "Internationalization utilities"
-category = "dev"
-optional = false
-python-versions = ">=2.7, !=3.0.*, !=3.1.*, !=3.2.*, !=3.3.*"
-
 [package.dependencies]
 pytz = ">=2015.7"
 
 [[package]]
-<<<<<<< HEAD
 name = "certifi"
 version = "2020.12.5"
 description = "Python package for providing Mozilla's CA Bundle."
@@ -76,41 +58,6 @@
 [[package]]
 name = "colorama"
 version = "0.4.4"
-=======
-name = "beautifulsoup4"
-version = "4.9.3"
-description = "Screen-scraping library"
-category = "dev"
-optional = false
-python-versions = "*"
-
-[package.dependencies]
-soupsieve = {version = ">1.2", markers = "python_version >= \"3.0\""}
-
-[package.extras]
-html5lib = ["html5lib"]
-lxml = ["lxml"]
-
-[[package]]
-name = "certifi"
-version = "2020.6.20"
-description = "Python package for providing Mozilla's CA Bundle."
-category = "main"
-optional = false
-python-versions = "*"
-
-[[package]]
-name = "chardet"
-version = "3.0.4"
-description = "Universal encoding detector for Python 2 and 3"
-category = "main"
-optional = false
-python-versions = "*"
-
-[[package]]
-name = "colorama"
-version = "0.4.3"
->>>>>>> 47241251
 description = "Cross-platform colored terminal text."
 category = "dev"
 optional = false
@@ -118,21 +65,14 @@
 
 [[package]]
 name = "coverage"
-<<<<<<< HEAD
 version = "5.5"
-=======
-version = "5.2.1"
->>>>>>> 47241251
 description = "Code coverage measurement for Python"
 category = "dev"
 optional = false
 python-versions = ">=2.7, !=3.0.*, !=3.1.*, !=3.2.*, !=3.3.*, !=3.4.*, <4"
-<<<<<<< HEAD
 
 [package.dependencies]
 toml = {version = "*", optional = true, markers = "extra == \"toml\""}
-=======
->>>>>>> 47241251
 
 [package.extras]
 toml = ["toml"]
@@ -157,25 +97,6 @@
 python-versions = ">=2.7, !=3.0.*, !=3.1.*, !=3.2.*, !=3.3.*, !=3.4.*"
 
 [[package]]
-<<<<<<< HEAD
-=======
-name = "furo"
-version = "2021.4.11b34"
-description = "A clean customisable Sphinx documentation theme."
-category = "dev"
-optional = false
-python-versions = ">=3.6"
-
-[package.dependencies]
-beautifulsoup4 = "*"
-sphinx = ">=3.0,<4.0"
-
-[package.extras]
-doc = ["myst-parser", "sphinx-copybutton", "sphinx-inline-tabs", "docutils (!=0.17)"]
-test = ["pytest", "pytest-cov", "pytest-xdist"]
-
-[[package]]
->>>>>>> 47241251
 name = "idna"
 version = "2.10"
 description = "Internationalized Domain Names in Applications (IDNA)"
@@ -193,19 +114,11 @@
 
 [[package]]
 name = "importlib-metadata"
-<<<<<<< HEAD
 version = "4.0.1"
 description = "Read metadata from Python packages"
 category = "dev"
 optional = false
 python-versions = ">=3.6"
-=======
-version = "1.7.0"
-description = "Read metadata from Python packages"
-category = "dev"
-optional = false
-python-versions = "!=3.0.*,!=3.1.*,!=3.2.*,!=3.3.*,!=3.4.*,>=2.7"
->>>>>>> 47241251
 
 [package.dependencies]
 typing-extensions = {version = ">=3.6.4", markers = "python_version < \"3.8\""}
@@ -217,11 +130,7 @@
 
 [[package]]
 name = "iniconfig"
-<<<<<<< HEAD
 version = "1.1.1"
-=======
-version = "1.0.1"
->>>>>>> 47241251
 description = "iniconfig: brain-dead simple config-ini parsing"
 category = "dev"
 optional = false
@@ -229,19 +138,11 @@
 
 [[package]]
 name = "jinja2"
-<<<<<<< HEAD
 version = "3.0.1"
 description = "A very fast and expressive template engine."
 category = "dev"
 optional = false
 python-versions = ">=3.6"
-=======
-version = "2.11.2"
-description = "A very fast and expressive template engine."
-category = "dev"
-optional = false
-python-versions = ">=2.7, !=3.0.*, !=3.1.*, !=3.2.*, !=3.3.*, !=3.4.*"
->>>>>>> 47241251
 
 [package.dependencies]
 MarkupSafe = ">=2.0"
@@ -259,11 +160,7 @@
 
 [[package]]
 name = "kiwisolver"
-<<<<<<< HEAD
 version = "1.3.1"
-=======
-version = "1.2.0"
->>>>>>> 47241251
 description = "A fast implementation of the Cassowary constraint solver"
 category = "main"
 optional = false
@@ -271,7 +168,6 @@
 
 [[package]]
 name = "markupsafe"
-<<<<<<< HEAD
 version = "2.0.1"
 description = "Safely add untrusted strings to HTML/XML markup."
 category = "dev"
@@ -285,21 +181,6 @@
 category = "main"
 optional = false
 python-versions = ">=3.7"
-=======
-version = "1.1.1"
-description = "Safely add untrusted strings to HTML/XML markup."
-category = "dev"
-optional = false
-python-versions = ">=2.7,!=3.0.*,!=3.1.*,!=3.2.*,!=3.3.*"
-
-[[package]]
-name = "matplotlib"
-version = "3.3.1"
-description = "Python plotting package"
-category = "main"
-optional = false
-python-versions = ">=3.6"
->>>>>>> 47241251
 
 [package.dependencies]
 cycler = ">=0.10"
@@ -310,7 +191,6 @@
 python-dateutil = ">=2.7"
 
 [[package]]
-<<<<<<< HEAD
 name = "numpy"
 version = "1.20.3"
 description = "NumPy is the fundamental package for array computing with Python."
@@ -321,26 +201,6 @@
 [[package]]
 name = "packaging"
 version = "20.9"
-=======
-name = "more-itertools"
-version = "8.5.0"
-description = "More routines for operating on iterables, beyond itertools"
-category = "dev"
-optional = false
-python-versions = ">=3.5"
-
-[[package]]
-name = "numpy"
-version = "1.19.1"
-description = "NumPy is the fundamental package for array computing with Python."
-category = "main"
-optional = false
-python-versions = ">=3.6"
-
-[[package]]
-name = "packaging"
-version = "20.4"
->>>>>>> 47241251
 description = "Core utilities for Python packages"
 category = "dev"
 optional = false
@@ -351,19 +211,11 @@
 
 [[package]]
 name = "pandas"
-<<<<<<< HEAD
 version = "1.2.4"
 description = "Powerful data structures for data analysis, time series, and statistics"
 category = "main"
 optional = false
 python-versions = ">=3.7.1"
-=======
-version = "1.1.1"
-description = "Powerful data structures for data analysis, time series, and statistics"
-category = "main"
-optional = false
-python-versions = ">=3.6.1"
->>>>>>> 47241251
 
 [package.dependencies]
 numpy = ">=1.16.5"
@@ -387,19 +239,11 @@
 
 [[package]]
 name = "pillow"
-<<<<<<< HEAD
 version = "8.2.0"
 description = "Python Imaging Library (Fork)"
 category = "main"
 optional = false
 python-versions = ">=3.6"
-=======
-version = "7.2.0"
-description = "Python Imaging Library (Fork)"
-category = "main"
-optional = false
-python-versions = ">=3.5"
->>>>>>> 47241251
 
 [[package]]
 name = "pluggy"
@@ -417,11 +261,7 @@
 
 [[package]]
 name = "py"
-<<<<<<< HEAD
 version = "1.10.0"
-=======
-version = "1.9.0"
->>>>>>> 47241251
 description = "library with cross-python path, ini-parsing, io, code, log facilities"
 category = "dev"
 optional = false
@@ -429,11 +269,7 @@
 
 [[package]]
 name = "pygments"
-<<<<<<< HEAD
 version = "2.9.0"
-=======
-version = "2.6.1"
->>>>>>> 47241251
 description = "Pygments is a syntax highlighting package written in Python."
 category = "dev"
 optional = false
@@ -449,7 +285,6 @@
 
 [[package]]
 name = "pytest"
-<<<<<<< HEAD
 version = "6.2.4"
 description = "pytest: simple powerful testing with Python"
 category = "dev"
@@ -459,17 +294,6 @@
 [package.dependencies]
 atomicwrites = {version = ">=1.0", markers = "sys_platform == \"win32\""}
 attrs = ">=19.2.0"
-=======
-version = "6.0.1"
-description = "pytest: simple powerful testing with Python"
-category = "dev"
-optional = false
-python-versions = ">=3.5"
-
-[package.dependencies]
-atomicwrites = {version = ">=1.0", markers = "sys_platform == \"win32\""}
-attrs = ">=17.4.0"
->>>>>>> 47241251
 colorama = {version = "*", markers = "sys_platform == \"win32\""}
 importlib-metadata = {version = ">=0.12", markers = "python_version < \"3.8\""}
 iniconfig = "*"
@@ -479,19 +303,11 @@
 toml = "*"
 
 [package.extras]
-<<<<<<< HEAD
-=======
-checkqa_mypy = ["mypy (==0.780)"]
->>>>>>> 47241251
 testing = ["argcomplete", "hypothesis (>=3.56)", "mock", "nose", "requests", "xmlschema"]
 
 [[package]]
 name = "pytest-cov"
-<<<<<<< HEAD
 version = "2.12.0"
-=======
-version = "2.10.1"
->>>>>>> 47241251
 description = "Pytest plugin for measuring coverage."
 category = "dev"
 optional = false
@@ -539,11 +355,7 @@
 
 [[package]]
 name = "pytz"
-<<<<<<< HEAD
 version = "2021.1"
-=======
-version = "2020.1"
->>>>>>> 47241251
 description = "World timezone definitions, modern and historical"
 category = "main"
 optional = false
@@ -551,11 +363,7 @@
 
 [[package]]
 name = "requests"
-<<<<<<< HEAD
 version = "2.25.1"
-=======
-version = "2.24.0"
->>>>>>> 47241251
 description = "Python HTTP for Humans."
 category = "main"
 optional = false
@@ -573,19 +381,11 @@
 
 [[package]]
 name = "scipy"
-<<<<<<< HEAD
 version = "1.6.1"
 description = "SciPy: Scientific Library for Python"
 category = "main"
 optional = false
 python-versions = ">=3.7"
-=======
-version = "1.5.2"
-description = "SciPy: Scientific Library for Python"
-category = "main"
-optional = false
-python-versions = ">=3.6"
->>>>>>> 47241251
 
 [package.dependencies]
 numpy = ">=1.16.5"
@@ -606,11 +406,7 @@
 
 [[package]]
 name = "six"
-<<<<<<< HEAD
 version = "1.16.0"
-=======
-version = "1.15.0"
->>>>>>> 47241251
 description = "Python 2 and 3 compatibility utilities"
 category = "main"
 optional = false
@@ -618,33 +414,15 @@
 
 [[package]]
 name = "snowballstemmer"
-<<<<<<< HEAD
 version = "2.1.0"
 description = "This package provides 29 stemmers for 28 languages generated from Snowball algorithms."
-=======
-version = "2.0.0"
-description = "This package provides 26 stemmers for 25 languages generated from Snowball algorithms."
->>>>>>> 47241251
 category = "dev"
 optional = false
 python-versions = "*"
 
 [[package]]
-<<<<<<< HEAD
 name = "sphinx"
 version = "3.5.4"
-=======
-name = "soupsieve"
-version = "2.2.1"
-description = "A modern CSS selector implementation for Beautiful Soup."
-category = "dev"
-optional = false
-python-versions = ">=3.6"
-
-[[package]]
-name = "sphinx"
-version = "3.2.1"
->>>>>>> 47241251
 description = "Python documentation generator"
 category = "dev"
 optional = false
@@ -654,11 +432,7 @@
 alabaster = ">=0.7,<0.8"
 babel = ">=1.3"
 colorama = {version = ">=0.3.5", markers = "sys_platform == \"win32\""}
-<<<<<<< HEAD
 docutils = ">=0.12,<0.17"
-=======
-docutils = ">=0.12"
->>>>>>> 47241251
 imagesize = "*"
 Jinja2 = ">=2.3"
 packaging = "*"
@@ -679,11 +453,7 @@
 
 [[package]]
 name = "sphinx-rtd-theme"
-<<<<<<< HEAD
 version = "0.5.2"
-=======
-version = "0.5.0"
->>>>>>> 47241251
 description = "Read the Docs theme for Sphinx"
 category = "dev"
 optional = false
@@ -722,19 +492,11 @@
 
 [[package]]
 name = "sphinxcontrib-htmlhelp"
-<<<<<<< HEAD
 version = "2.0.0"
 description = "sphinxcontrib-htmlhelp is a sphinx extension which renders HTML help files"
 category = "dev"
 optional = false
 python-versions = ">=3.6"
-=======
-version = "1.0.3"
-description = "sphinxcontrib-htmlhelp is a sphinx extension which renders HTML help files"
-category = "dev"
-optional = false
-python-versions = ">=3.5"
->>>>>>> 47241251
 
 [package.extras]
 lint = ["flake8", "mypy", "docutils-stubs"]
@@ -765,11 +527,7 @@
 
 [[package]]
 name = "sphinxcontrib-serializinghtml"
-<<<<<<< HEAD
 version = "1.1.5"
-=======
-version = "1.1.4"
->>>>>>> 47241251
 description = "sphinxcontrib-serializinghtml is a sphinx extension which outputs \"serialized\" HTML files (json and pickle)."
 category = "dev"
 optional = false
@@ -781,11 +539,7 @@
 
 [[package]]
 name = "statsmodels"
-<<<<<<< HEAD
 version = "0.12.2"
-=======
-version = "0.12.0"
->>>>>>> 47241251
 description = "Statistical computations and models for Python"
 category = "main"
 optional = false
@@ -804,7 +558,6 @@
 
 [[package]]
 name = "toml"
-<<<<<<< HEAD
 version = "0.10.2"
 description = "Python Library for Tom's Obvious, Minimal Language"
 category = "dev"
@@ -816,21 +569,12 @@
 version = "3.10.0.0"
 description = "Backported and Experimental Type Hints for Python 3.5+"
 category = "dev"
-=======
-version = "0.10.1"
-description = "Python Library for Tom's Obvious, Minimal Language"
-category = "dev"
->>>>>>> 47241251
 optional = false
 python-versions = "*"
 
 [[package]]
 name = "urllib3"
-<<<<<<< HEAD
 version = "1.26.4"
-=======
-version = "1.25.10"
->>>>>>> 47241251
 description = "HTTP library with thread-safe connection pooling, file post, and more."
 category = "main"
 optional = false
@@ -840,19 +584,10 @@
 secure = ["pyOpenSSL (>=0.14)", "cryptography (>=1.3.4)", "idna (>=2.0.0)", "certifi", "ipaddress"]
 socks = ["PySocks (>=1.5.6,!=1.5.7,<2.0)"]
 brotli = ["brotlipy (>=0.6.0)"]
-<<<<<<< HEAD
 
 [[package]]
 name = "zipp"
 version = "3.4.1"
-=======
-secure = ["certifi", "cryptography (>=1.3.4)", "idna (>=2.0.0)", "pyOpenSSL (>=0.14)", "ipaddress"]
-socks = ["PySocks (>=1.5.6,!=1.5.7,<2.0)"]
-
-[[package]]
-name = "zipp"
-version = "3.1.0"
->>>>>>> 47241251
 description = "Backport of pathlib-compatible object wrapper for zip files"
 category = "dev"
 optional = false
@@ -864,13 +599,8 @@
 
 [metadata]
 lock-version = "1.1"
-<<<<<<< HEAD
 python-versions = "^3.7.1"
 content-hash = "859861ff7146d6f6a75b56b612826eb7d474c8f9eeebc40d4e69d193669948ea"
-=======
-python-versions = "^3.6.1"
-content-hash = "13906886db5926b4b2abb385d2bc660f9a76936e3099615e403dd9c377bf28fb"
->>>>>>> 47241251
 
 [metadata.files]
 alabaster = [
@@ -997,7 +727,6 @@
     {file = "joblib-0.16.0.tar.gz", hash = "sha256:8f52bf24c64b608bf0b2563e0e47d6fcf516abc8cfafe10cfd98ad66d94f92d6"},
 ]
 kiwisolver = [
-<<<<<<< HEAD
     {file = "kiwisolver-1.3.1-cp36-cp36m-macosx_10_9_x86_64.whl", hash = "sha256:fd34fbbfbc40628200730bc1febe30631347103fc8d3d4fa012c21ab9c11eca9"},
     {file = "kiwisolver-1.3.1-cp36-cp36m-manylinux1_i686.whl", hash = "sha256:d3155d828dec1d43283bd24d3d3e0d9c7c350cdfcc0bd06c0ad1209c1bbc36d0"},
     {file = "kiwisolver-1.3.1-cp36-cp36m-manylinux1_x86_64.whl", hash = "sha256:5a7a7dbff17e66fac9142ae2ecafb719393aaee6a3768c9de2fd425c63b53e21"},
@@ -1066,81 +795,6 @@
     {file = "MarkupSafe-2.0.1-cp39-cp39-win32.whl", hash = "sha256:10f82115e21dc0dfec9ab5c0223652f7197feb168c940f3ef61563fc2d6beb74"},
     {file = "MarkupSafe-2.0.1-cp39-cp39-win_amd64.whl", hash = "sha256:693ce3f9e70a6cf7d2fb9e6c9d8b204b6b39897a2c4a1aa65728d5ac97dcc1d8"},
     {file = "MarkupSafe-2.0.1.tar.gz", hash = "sha256:594c67807fb16238b30c44bdf74f36c02cdf22d1c8cda91ef8a0ed8dabf5620a"},
-=======
-    {file = "kiwisolver-1.2.0-cp36-cp36m-macosx_10_9_x86_64.whl", hash = "sha256:443c2320520eda0a5b930b2725b26f6175ca4453c61f739fef7a5847bd262f74"},
-    {file = "kiwisolver-1.2.0-cp36-cp36m-manylinux1_i686.whl", hash = "sha256:efcf3397ae1e3c3a4a0a0636542bcad5adad3b1dd3e8e629d0b6e201347176c8"},
-    {file = "kiwisolver-1.2.0-cp36-cp36m-manylinux1_x86_64.whl", hash = "sha256:fccefc0d36a38c57b7bd233a9b485e2f1eb71903ca7ad7adacad6c28a56d62d2"},
-    {file = "kiwisolver-1.2.0-cp36-cp36m-manylinux2014_aarch64.whl", hash = "sha256:be046da49fbc3aa9491cc7296db7e8d27bcf0c3d5d1a40259c10471b014e4e0c"},
-    {file = "kiwisolver-1.2.0-cp36-none-win32.whl", hash = "sha256:60a78858580761fe611d22127868f3dc9f98871e6fdf0a15cc4203ed9ba6179b"},
-    {file = "kiwisolver-1.2.0-cp36-none-win_amd64.whl", hash = "sha256:556da0a5f60f6486ec4969abbc1dd83cf9b5c2deadc8288508e55c0f5f87d29c"},
-    {file = "kiwisolver-1.2.0-cp37-cp37m-macosx_10_9_x86_64.whl", hash = "sha256:7cc095a4661bdd8a5742aaf7c10ea9fac142d76ff1770a0f84394038126d8fc7"},
-    {file = "kiwisolver-1.2.0-cp37-cp37m-manylinux1_i686.whl", hash = "sha256:c955791d80e464da3b471ab41eb65cf5a40c15ce9b001fdc5bbc241170de58ec"},
-    {file = "kiwisolver-1.2.0-cp37-cp37m-manylinux1_x86_64.whl", hash = "sha256:603162139684ee56bcd57acc74035fceed7dd8d732f38c0959c8bd157f913fec"},
-    {file = "kiwisolver-1.2.0-cp37-cp37m-manylinux2014_aarch64.whl", hash = "sha256:63f55f490b958b6299e4e5bdac66ac988c3d11b7fafa522800359075d4fa56d1"},
-    {file = "kiwisolver-1.2.0-cp37-none-win32.whl", hash = "sha256:03662cbd3e6729f341a97dd2690b271e51a67a68322affab12a5b011344b973c"},
-    {file = "kiwisolver-1.2.0-cp37-none-win_amd64.whl", hash = "sha256:4eadb361baf3069f278b055e3bb53fa189cea2fd02cb2c353b7a99ebb4477ef1"},
-    {file = "kiwisolver-1.2.0-cp38-cp38-macosx_10_9_x86_64.whl", hash = "sha256:c31bc3c8e903d60a1ea31a754c72559398d91b5929fcb329b1c3a3d3f6e72113"},
-    {file = "kiwisolver-1.2.0-cp38-cp38-manylinux1_i686.whl", hash = "sha256:d52b989dc23cdaa92582ceb4af8d5bcc94d74b2c3e64cd6785558ec6a879793e"},
-    {file = "kiwisolver-1.2.0-cp38-cp38-manylinux1_x86_64.whl", hash = "sha256:e586b28354d7b6584d8973656a7954b1c69c93f708c0c07b77884f91640b7657"},
-    {file = "kiwisolver-1.2.0-cp38-cp38-manylinux2014_aarch64.whl", hash = "sha256:38d05c9ecb24eee1246391820ed7137ac42a50209c203c908154782fced90e44"},
-    {file = "kiwisolver-1.2.0-cp38-none-win32.whl", hash = "sha256:d069ef4b20b1e6b19f790d00097a5d5d2c50871b66d10075dab78938dc2ee2cf"},
-    {file = "kiwisolver-1.2.0-cp38-none-win_amd64.whl", hash = "sha256:18d749f3e56c0480dccd1714230da0f328e6e4accf188dd4e6884bdd06bf02dd"},
-    {file = "kiwisolver-1.2.0.tar.gz", hash = "sha256:247800260cd38160c362d211dcaf4ed0f7816afb5efe56544748b21d6ad6d17f"},
-]
-markupsafe = [
-    {file = "MarkupSafe-1.1.1-cp27-cp27m-macosx_10_6_intel.whl", hash = "sha256:09027a7803a62ca78792ad89403b1b7a73a01c8cb65909cd876f7fcebd79b161"},
-    {file = "MarkupSafe-1.1.1-cp27-cp27m-manylinux1_i686.whl", hash = "sha256:e249096428b3ae81b08327a63a485ad0878de3fb939049038579ac0ef61e17e7"},
-    {file = "MarkupSafe-1.1.1-cp27-cp27m-manylinux1_x86_64.whl", hash = "sha256:500d4957e52ddc3351cabf489e79c91c17f6e0899158447047588650b5e69183"},
-    {file = "MarkupSafe-1.1.1-cp27-cp27m-win32.whl", hash = "sha256:b2051432115498d3562c084a49bba65d97cf251f5a331c64a12ee7e04dacc51b"},
-    {file = "MarkupSafe-1.1.1-cp27-cp27m-win_amd64.whl", hash = "sha256:98c7086708b163d425c67c7a91bad6e466bb99d797aa64f965e9d25c12111a5e"},
-    {file = "MarkupSafe-1.1.1-cp27-cp27mu-manylinux1_i686.whl", hash = "sha256:cd5df75523866410809ca100dc9681e301e3c27567cf498077e8551b6d20e42f"},
-    {file = "MarkupSafe-1.1.1-cp27-cp27mu-manylinux1_x86_64.whl", hash = "sha256:43a55c2930bbc139570ac2452adf3d70cdbb3cfe5912c71cdce1c2c6bbd9c5d1"},
-    {file = "MarkupSafe-1.1.1-cp34-cp34m-macosx_10_6_intel.whl", hash = "sha256:1027c282dad077d0bae18be6794e6b6b8c91d58ed8a8d89a89d59693b9131db5"},
-    {file = "MarkupSafe-1.1.1-cp34-cp34m-manylinux1_i686.whl", hash = "sha256:62fe6c95e3ec8a7fad637b7f3d372c15ec1caa01ab47926cfdf7a75b40e0eac1"},
-    {file = "MarkupSafe-1.1.1-cp34-cp34m-manylinux1_x86_64.whl", hash = "sha256:88e5fcfb52ee7b911e8bb6d6aa2fd21fbecc674eadd44118a9cc3863f938e735"},
-    {file = "MarkupSafe-1.1.1-cp34-cp34m-win32.whl", hash = "sha256:ade5e387d2ad0d7ebf59146cc00c8044acbd863725f887353a10df825fc8ae21"},
-    {file = "MarkupSafe-1.1.1-cp34-cp34m-win_amd64.whl", hash = "sha256:09c4b7f37d6c648cb13f9230d847adf22f8171b1ccc4d5682398e77f40309235"},
-    {file = "MarkupSafe-1.1.1-cp35-cp35m-macosx_10_6_intel.whl", hash = "sha256:79855e1c5b8da654cf486b830bd42c06e8780cea587384cf6545b7d9ac013a0b"},
-    {file = "MarkupSafe-1.1.1-cp35-cp35m-manylinux1_i686.whl", hash = "sha256:c8716a48d94b06bb3b2524c2b77e055fb313aeb4ea620c8dd03a105574ba704f"},
-    {file = "MarkupSafe-1.1.1-cp35-cp35m-manylinux1_x86_64.whl", hash = "sha256:7c1699dfe0cf8ff607dbdcc1e9b9af1755371f92a68f706051cc8c37d447c905"},
-    {file = "MarkupSafe-1.1.1-cp35-cp35m-win32.whl", hash = "sha256:6dd73240d2af64df90aa7c4e7481e23825ea70af4b4922f8ede5b9e35f78a3b1"},
-    {file = "MarkupSafe-1.1.1-cp35-cp35m-win_amd64.whl", hash = "sha256:9add70b36c5666a2ed02b43b335fe19002ee5235efd4b8a89bfcf9005bebac0d"},
-    {file = "MarkupSafe-1.1.1-cp36-cp36m-macosx_10_6_intel.whl", hash = "sha256:24982cc2533820871eba85ba648cd53d8623687ff11cbb805be4ff7b4c971aff"},
-    {file = "MarkupSafe-1.1.1-cp36-cp36m-macosx_10_9_x86_64.whl", hash = "sha256:d53bc011414228441014aa71dbec320c66468c1030aae3a6e29778a3382d96e5"},
-    {file = "MarkupSafe-1.1.1-cp36-cp36m-manylinux1_i686.whl", hash = "sha256:00bc623926325b26bb9605ae9eae8a215691f33cae5df11ca5424f06f2d1f473"},
-    {file = "MarkupSafe-1.1.1-cp36-cp36m-manylinux1_x86_64.whl", hash = "sha256:717ba8fe3ae9cc0006d7c451f0bb265ee07739daf76355d06366154ee68d221e"},
-    {file = "MarkupSafe-1.1.1-cp36-cp36m-manylinux2010_i686.whl", hash = "sha256:3b8a6499709d29c2e2399569d96719a1b21dcd94410a586a18526b143ec8470f"},
-    {file = "MarkupSafe-1.1.1-cp36-cp36m-manylinux2010_x86_64.whl", hash = "sha256:84dee80c15f1b560d55bcfe6d47b27d070b4681c699c572af2e3c7cc90a3b8e0"},
-    {file = "MarkupSafe-1.1.1-cp36-cp36m-manylinux2014_aarch64.whl", hash = "sha256:b1dba4527182c95a0db8b6060cc98ac49b9e2f5e64320e2b56e47cb2831978c7"},
-    {file = "MarkupSafe-1.1.1-cp36-cp36m-win32.whl", hash = "sha256:535f6fc4d397c1563d08b88e485c3496cf5784e927af890fb3c3aac7f933ec66"},
-    {file = "MarkupSafe-1.1.1-cp36-cp36m-win_amd64.whl", hash = "sha256:b1282f8c00509d99fef04d8ba936b156d419be841854fe901d8ae224c59f0be5"},
-    {file = "MarkupSafe-1.1.1-cp37-cp37m-macosx_10_6_intel.whl", hash = "sha256:8defac2f2ccd6805ebf65f5eeb132adcf2ab57aa11fdf4c0dd5169a004710e7d"},
-    {file = "MarkupSafe-1.1.1-cp37-cp37m-macosx_10_9_x86_64.whl", hash = "sha256:bf5aa3cbcfdf57fa2ee9cd1822c862ef23037f5c832ad09cfea57fa846dec193"},
-    {file = "MarkupSafe-1.1.1-cp37-cp37m-manylinux1_i686.whl", hash = "sha256:46c99d2de99945ec5cb54f23c8cd5689f6d7177305ebff350a58ce5f8de1669e"},
-    {file = "MarkupSafe-1.1.1-cp37-cp37m-manylinux1_x86_64.whl", hash = "sha256:ba59edeaa2fc6114428f1637ffff42da1e311e29382d81b339c1817d37ec93c6"},
-    {file = "MarkupSafe-1.1.1-cp37-cp37m-manylinux2010_i686.whl", hash = "sha256:6fffc775d90dcc9aed1b89219549b329a9250d918fd0b8fa8d93d154918422e1"},
-    {file = "MarkupSafe-1.1.1-cp37-cp37m-manylinux2010_x86_64.whl", hash = "sha256:a6a744282b7718a2a62d2ed9d993cad6f5f585605ad352c11de459f4108df0a1"},
-    {file = "MarkupSafe-1.1.1-cp37-cp37m-manylinux2014_aarch64.whl", hash = "sha256:195d7d2c4fbb0ee8139a6cf67194f3973a6b3042d742ebe0a9ed36d8b6f0c07f"},
-    {file = "MarkupSafe-1.1.1-cp37-cp37m-win32.whl", hash = "sha256:b00c1de48212e4cc9603895652c5c410df699856a2853135b3967591e4beebc2"},
-    {file = "MarkupSafe-1.1.1-cp37-cp37m-win_amd64.whl", hash = "sha256:9bf40443012702a1d2070043cb6291650a0841ece432556f784f004937f0f32c"},
-    {file = "MarkupSafe-1.1.1-cp38-cp38-macosx_10_9_x86_64.whl", hash = "sha256:6788b695d50a51edb699cb55e35487e430fa21f1ed838122d722e0ff0ac5ba15"},
-    {file = "MarkupSafe-1.1.1-cp38-cp38-manylinux1_i686.whl", hash = "sha256:cdb132fc825c38e1aeec2c8aa9338310d29d337bebbd7baa06889d09a60a1fa2"},
-    {file = "MarkupSafe-1.1.1-cp38-cp38-manylinux1_x86_64.whl", hash = "sha256:13d3144e1e340870b25e7b10b98d779608c02016d5184cfb9927a9f10c689f42"},
-    {file = "MarkupSafe-1.1.1-cp38-cp38-manylinux2010_i686.whl", hash = "sha256:acf08ac40292838b3cbbb06cfe9b2cb9ec78fce8baca31ddb87aaac2e2dc3bc2"},
-    {file = "MarkupSafe-1.1.1-cp38-cp38-manylinux2010_x86_64.whl", hash = "sha256:d9be0ba6c527163cbed5e0857c451fcd092ce83947944d6c14bc95441203f032"},
-    {file = "MarkupSafe-1.1.1-cp38-cp38-manylinux2014_aarch64.whl", hash = "sha256:caabedc8323f1e93231b52fc32bdcde6db817623d33e100708d9a68e1f53b26b"},
-    {file = "MarkupSafe-1.1.1-cp38-cp38-win32.whl", hash = "sha256:596510de112c685489095da617b5bcbbac7dd6384aeebeda4df6025d0256a81b"},
-    {file = "MarkupSafe-1.1.1-cp38-cp38-win_amd64.whl", hash = "sha256:e8313f01ba26fbbe36c7be1966a7b7424942f670f38e666995b88d012765b9be"},
-    {file = "MarkupSafe-1.1.1-cp39-cp39-macosx_10_9_x86_64.whl", hash = "sha256:d73a845f227b0bfe8a7455ee623525ee656a9e2e749e4742706d80a6065d5e2c"},
-    {file = "MarkupSafe-1.1.1-cp39-cp39-manylinux1_i686.whl", hash = "sha256:98bae9582248d6cf62321dcb52aaf5d9adf0bad3b40582925ef7c7f0ed85fceb"},
-    {file = "MarkupSafe-1.1.1-cp39-cp39-manylinux1_x86_64.whl", hash = "sha256:2beec1e0de6924ea551859edb9e7679da6e4870d32cb766240ce17e0a0ba2014"},
-    {file = "MarkupSafe-1.1.1-cp39-cp39-manylinux2010_i686.whl", hash = "sha256:7fed13866cf14bba33e7176717346713881f56d9d2bcebab207f7a036f41b850"},
-    {file = "MarkupSafe-1.1.1-cp39-cp39-manylinux2010_x86_64.whl", hash = "sha256:6f1e273a344928347c1290119b493a1f0303c52f5a5eae5f16d74f48c15d4a85"},
-    {file = "MarkupSafe-1.1.1-cp39-cp39-manylinux2014_aarch64.whl", hash = "sha256:feb7b34d6325451ef96bc0e36e1a6c0c1c64bc1fbec4b854f4529e51887b1621"},
-    {file = "MarkupSafe-1.1.1-cp39-cp39-win32.whl", hash = "sha256:22c178a091fc6630d0d045bdb5992d2dfe14e3259760e713c490da5323866c39"},
-    {file = "MarkupSafe-1.1.1-cp39-cp39-win_amd64.whl", hash = "sha256:b7d644ddb4dbd407d31ffb699f1d140bc35478da613b441c582aeb7c43838dd8"},
-    {file = "MarkupSafe-1.1.1.tar.gz", hash = "sha256:29872e92839765e546828bb7754a68c418d927cd064fd4708fab9fe9c8bb116b"},
->>>>>>> 47241251
 ]
 matplotlib = [
     {file = "matplotlib-3.4.2-cp37-cp37m-macosx_10_9_x86_64.whl", hash = "sha256:c541ee5a3287efe066bbe358320853cf4916bc14c00c38f8f3d8d75275a405a9"},
