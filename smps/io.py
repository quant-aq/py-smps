--- conflicted
+++ resolved
@@ -39,18 +39,12 @@
 ]
 
 class SMPS(object):
-<<<<<<< HEAD
     """Assumes data is always fed as dNdlogDp"""
     def __init__(self, data, bins, bin_labels, dp_units='nm', meta=None):
         """
         dp_units : ['nm', 'um']
         """
         self.raw = data
-=======
-    """"""
-    def __init__(self, df, bins, bin_labels, meta=None):
-        self.df = df
->>>>>>> 9599b69c
         self.meta = meta
         self.bins = bins
 
